"""
(*)~---------------------------------------------------------------------------
Pupil - eye tracking platform
Copyright (C) 2012-2018 Pupil Labs

Distributed under the terms of the GNU
Lesser General Public License (LGPL v3.0).
See COPYING and COPYING.LESSER for license details.
---------------------------------------------------------------------------~(*)
"""
import os
import platform


class Global_Container(object):
    pass


# UI Platform tweaks
if platform.system() == "Linux":
    scroll_factor = 10.0
    window_position_default = (30, 30)
elif platform.system() == "Windows":
    scroll_factor = 10.0
    window_position_default = (8, 90)
else:
    scroll_factor = 1.0
    window_position_default = (0, 0)


def player(rec_dir, ipc_pub_url, ipc_sub_url, ipc_push_url, user_dir, app_version):
    # general imports
    from time import sleep
    import logging
    from glob import glob
    from time import time, strftime, localtime

    # networking
    import zmq
    import zmq_tools

    import numpy as np

    # zmq ipc setup
    zmq_ctx = zmq.Context()
    ipc_pub = zmq_tools.Msg_Dispatcher(zmq_ctx, ipc_push_url)
    notify_sub = zmq_tools.Msg_Receiver(zmq_ctx, ipc_sub_url, topics=("notify",))

    # log setup
    logging.getLogger("OpenGL").setLevel(logging.ERROR)
    logger = logging.getLogger()
    logger.handlers = []
    logger.setLevel(logging.NOTSET)
    logger.addHandler(zmq_tools.ZMQ_handler(zmq_ctx, ipc_push_url))
    # create logger for the context of this function
    logger = logging.getLogger(__name__)

    try:

        # imports
        from file_methods import Persistent_Dict, next_export_sub_dir

        # display
        import glfw

        # check versions for our own depedencies as they are fast-changing
        from pyglui import __version__ as pyglui_version

        from pyglui import ui, cygl
        from pyglui.cygl.utils import Named_Texture, RGBA
        import gl_utils

        # capture
        from video_capture import init_playback_source

        # helpers/utils
        from version_utils import VersionFormat
        from methods import normalize, denormalize, delta_t, get_system_info
        import player_methods as pm
        from csv_utils import write_key_value_file

        # Plug-ins
        from plugin import Plugin, Plugin_List, import_runtime_plugins
        from plugin_manager import Plugin_Manager
        from vis_circle import Vis_Circle
        from vis_cross import Vis_Cross
        from vis_polyline import Vis_Polyline
        from vis_light_points import Vis_Light_Points
        from vis_watermark import Vis_Watermark
        from vis_fixation import Vis_Fixation

        # from vis_scan_path import Vis_Scan_Path
        from vis_eye_video_overlay import Vis_Eye_Video_Overlay
        from seek_control import Seek_Control
        from video_export_launcher import Video_Export_Launcher
        from offline_surface_tracker import Offline_Surface_Tracker

        # from marker_auto_trim_marks import Marker_Auto_Trim_Marks
        from fixation_detector import Offline_Fixation_Detector
        from batch_exporter import Batch_Exporter, Batch_Export
        from log_display import Log_Display
        from annotations import Annotation_Player
        from raw_data_exporter import Raw_Data_Exporter
        from log_history import Log_History
        from pupil_producers import Pupil_From_Recording, Offline_Pupil_Detection
        from gaze_producers import Gaze_From_Recording, Offline_Calibration
        from system_graphs import System_Graphs
        from system_timelines import System_Timelines
        from blink_detection import Offline_Blink_Detection
        from audio_playback import Audio_Playback
        from imotions_exporter import iMotions_Exporter
        from eye_video_exporter import Eye_Video_Exporter

<<<<<<< HEAD
        from background_helper import IPC_Logging_Task_Proxy
        IPC_Logging_Task_Proxy.push_url = ipc_push_url

        assert VersionFormat(pyglui_version) >= VersionFormat('1.23'), 'pyglui out of date, please upgrade to newest version'

        runtime_plugins = import_runtime_plugins(os.path.join(user_dir, 'plugins'))
        system_plugins = [Log_Display, Seek_Control, Plugin_Manager, System_Graphs, Batch_Export, System_Timelines, Audio_Playback]
        user_plugins = [Vis_Circle,
                        Vis_Fixation,
                        Vis_Polyline,
                        Vis_Light_Points,
                        Vis_Cross,
                        Vis_Watermark,
                        Vis_Eye_Video_Overlay,
                        # Vis_Scan_Path,
                        Offline_Fixation_Detector,
                        Offline_Blink_Detection,
                        Batch_Exporter,
                        Video_Export_Launcher,
                        Offline_Surface_Tracker,
                        Raw_Data_Exporter,
                        Annotation_Player,
                        Log_History,
                        Pupil_From_Recording,
                        Offline_Pupil_Detection,
                        Gaze_From_Recording,
                        iMotions_Exporter,
                        Eye_Video_Exporter,
                        Offline_Calibration
                        ] + runtime_plugins
=======
        assert VersionFormat(pyglui_version) >= VersionFormat(
            "1.23"
        ), "pyglui out of date, please upgrade to newest version"

        runtime_plugins = import_runtime_plugins(os.path.join(user_dir, "plugins"))
        system_plugins = [
            Log_Display,
            Seek_Control,
            Plugin_Manager,
            System_Graphs,
            Batch_Export,
            System_Timelines,
            Audio_Playback,
        ]
        user_plugins = [
            Vis_Circle,
            Vis_Fixation,
            Vis_Polyline,
            Vis_Light_Points,
            Vis_Cross,
            Vis_Watermark,
            Vis_Eye_Video_Overlay,
            # Vis_Scan_Path,
            Offline_Fixation_Detector,
            Offline_Blink_Detection,
            Batch_Exporter,
            Video_Export_Launcher,
            Offline_Surface_Tracker,
            Raw_Data_Exporter,
            Annotation_Player,
            Log_History,
            Pupil_From_Recording,
            Offline_Pupil_Detection,
            Gaze_From_Recording,
            iMotions_Exporter,
            Eye_Video_Exporter,
            Offline_Calibration,
        ] + runtime_plugins
>>>>>>> 0461d94d

        plugins = system_plugins + user_plugins

        # Callback functions
        def on_resize(window, w, h):
            nonlocal window_size
            nonlocal hdpi_factor
            if w == 0 or h == 0:
                return
            hdpi_factor = glfw.getHDPIFactor(window)
            g_pool.gui.scale = g_pool.gui_user_scale * hdpi_factor
            window_size = w, h
            g_pool.camera_render_size = w - int(icon_bar_width * g_pool.gui.scale), h
            g_pool.gui.update_window(*window_size)
            g_pool.gui.collect_menus()
            for p in g_pool.plugins:
                p.on_window_resize(window, *g_pool.camera_render_size)

        def on_window_key(window, key, scancode, action, mods):
            g_pool.gui.update_key(key, scancode, action, mods)

        def on_window_char(window, char):
            g_pool.gui.update_char(char)

        def on_window_mouse_button(window, button, action, mods):
            g_pool.gui.update_button(button, action, mods)

        def on_pos(window, x, y):
            x, y = x * hdpi_factor, y * hdpi_factor
            g_pool.gui.update_mouse(x, y)
            pos = x, y
            pos = normalize(pos, g_pool.camera_render_size)
            # Position in img pixels
            pos = denormalize(pos, g_pool.capture.frame_size)
            for p in g_pool.plugins:
                p.on_pos(pos)

        def on_scroll(window, x, y):
            g_pool.gui.update_scroll(x, y * scroll_factor)

        def on_drop(window, count, paths):
            for x in range(count):
                new_rec_dir = paths[x].decode("utf-8")
                if pm.is_pupil_rec_dir(new_rec_dir):
                    logger.debug("Starting new session with '{}'".format(new_rec_dir))
                    ipc_pub.notify(
                        {
                            "subject": "player_drop_process.should_start",
                            "rec_dir": new_rec_dir,
                        }
                    )
                    glfw.glfwSetWindowShouldClose(window, True)
                else:
                    logger.error(
                        "'{}' is not a valid pupil recording".format(new_rec_dir)
                    )

        tick = delta_t()

        def get_dt():
            return next(tick)

        meta_info = pm.load_meta_info(rec_dir)

        # log info about Pupil Platform and Platform in player.log
        logger.info("Application Version: {}".format(app_version))
        logger.info("System Info: {}".format(get_system_info()))

        icon_bar_width = 50
        window_size = None
        hdpi_factor = 1.0

        # create container for globally scoped vars
        g_pool = Global_Container()
        g_pool.app = "player"
        g_pool.zmq_ctx = zmq_ctx
        g_pool.ipc_pub = ipc_pub
        g_pool.ipc_pub_url = ipc_pub_url
        g_pool.ipc_sub_url = ipc_sub_url
        g_pool.ipc_push_url = ipc_push_url
        g_pool.plugin_by_name = {p.__name__: p for p in plugins}
        g_pool.camera_render_size = None

        valid_ext = (".mp4", ".mkv", ".avi", ".h264", ".mjpeg", ".fake")
        video_path = [
            f
            for f in glob(os.path.join(rec_dir, "world.*"))
            if os.path.splitext(f)[1] in valid_ext
        ][0]
        init_playback_source(
            g_pool, timing="external", source_path=video_path, buffered_decoding=True
        )

        # load session persistent settings
        session_settings = Persistent_Dict(
            os.path.join(user_dir, "user_settings_player")
        )
        if VersionFormat(session_settings.get("version", "0.0")) != app_version:
            logger.info(
                "Session setting are a different version of this app. I will not use those."
            )
            session_settings.clear()

        width, height = g_pool.capture.frame_size
        width += icon_bar_width
        width, height = session_settings.get("window_size", (width, height))

        window_pos = session_settings.get("window_position", window_position_default)
        window_name = "Pupil Player: {} - {}".format(
            meta_info["Recording Name"], os.path.split(rec_dir)[-1]
        )

        glfw.glfwInit()
        main_window = glfw.glfwCreateWindow(width, height, window_name, None, None)
        glfw.glfwSetWindowPos(main_window, window_pos[0], window_pos[1])
        glfw.glfwMakeContextCurrent(main_window)
        cygl.utils.init()
        g_pool.main_window = main_window

        def set_scale(new_scale):
            g_pool.gui_user_scale = new_scale
            window_size = (
                g_pool.camera_render_size[0]
                + int(icon_bar_width * g_pool.gui_user_scale * hdpi_factor),
                glfw.glfwGetFramebufferSize(main_window)[1],
            )
            logger.warning(icon_bar_width * g_pool.gui_user_scale * hdpi_factor)
            glfw.glfwSetWindowSize(main_window, *window_size)

        # load pupil_positions, gaze_positions
        g_pool.binocular = meta_info.get("Eye Mode", "monocular") == "binocular"
        g_pool.version = app_version
        g_pool.timestamps = g_pool.capture.timestamps
        g_pool.get_timestamp = lambda: 0.0
        g_pool.user_dir = user_dir
        g_pool.rec_dir = rec_dir
        g_pool.meta_info = meta_info
        g_pool.min_data_confidence = session_settings.get("min_data_confidence", 0.6)
        g_pool.min_calibration_confidence = session_settings.get(
            "min_calibration_confidence", 0.8
        )

        # populated by producers
        g_pool.pupil_positions = pm.Bisector()
        g_pool.pupil_positions_by_id = (pm.Bisector(), pm.Bisector())
        g_pool.gaze_positions = pm.Bisector()
        g_pool.fixations = pm.Affiliator()

        def set_data_confidence(new_confidence):
            g_pool.min_data_confidence = new_confidence
            notification = {"subject": "min_data_confidence_changed"}
            notification["_notify_time_"] = time() + 0.8
            g_pool.ipc_pub.notify(notification)

        def open_plugin(plugin):
            if plugin == "Select to load":
                return
            g_pool.plugins.add(plugin)

        def purge_plugins():
            for p in g_pool.plugins:
                if p.__class__ in user_plugins:
                    p.alive = False
            g_pool.plugins.clean()

        def do_export(_):
            left_idx = g_pool.seek_control.trim_left
            right_idx = g_pool.seek_control.trim_right
            export_range = left_idx, right_idx + 1  # exclusive range.stop

            export_dir = os.path.join(g_pool.rec_dir, "exports")
            export_dir = next_export_sub_dir(export_dir)

            os.makedirs(export_dir)
            logger.info('Created export dir at "{}"'.format(export_dir))

            export_info = {
                "Player Software Version": str(g_pool.version),
                "Data Format Version": meta_info["Data Format Version"],
                "Export Date": strftime("%d.%m.%Y", localtime()),
                "Export Time": strftime("%H:%M:%S", localtime()),
                "Frame Index Range:": g_pool.seek_control.get_frame_index_trim_range_string(),
                "Relative Time Range": g_pool.seek_control.get_rel_time_trim_range_string(),
                "Absolute Time Range": g_pool.seek_control.get_abs_time_trim_range_string(),
            }
            with open(os.path.join(export_dir, "export_info.csv"), "w") as csv:
                write_key_value_file(csv, export_info)

            notification = {
                "subject": "should_export",
                "range": export_range,
                "export_dir": export_dir,
            }
            g_pool.ipc_pub.notify(notification)

        def reset_restart():
            logger.warning("Resetting all settings and restarting Player.")
            glfw.glfwSetWindowShouldClose(main_window, True)
            ipc_pub.notify({"subject": "clear_settings_process.should_start"})
            ipc_pub.notify(
                {
                    "subject": "player_process.should_start",
                    "rec_dir": rec_dir,
                    "delay": 2.0,
                }
            )

        def toggle_general_settings(collapsed):
            # this is the menu toggle logic.
            # Only one menu can be open.
            # If no menu is open the menubar should collapse.
            g_pool.menubar.collapsed = collapsed
            for m in g_pool.menubar.elements:
                m.collapsed = True
            general_settings.collapsed = collapsed

        g_pool.gui = ui.UI()
        g_pool.gui_user_scale = session_settings.get("gui_scale", 1.0)
        g_pool.menubar = ui.Scrolling_Menu(
            "Settings", pos=(-500, 0), size=(-icon_bar_width, 0), header_pos="left"
        )
        g_pool.iconbar = ui.Scrolling_Menu(
            "Icons", pos=(-icon_bar_width, 0), size=(0, 0), header_pos="hidden"
        )
        g_pool.timelines = ui.Container((0, 0), (0, 0), (0, 0))
        g_pool.timelines.horizontal_constraint = g_pool.menubar
        g_pool.user_timelines = ui.Timeline_Menu(
            "User Timelines", pos=(0.0, -150.0), size=(0.0, 0.0), header_pos="headline"
        )
        g_pool.user_timelines.color = RGBA(a=0.0)
        g_pool.user_timelines.collapsed = True
        # add container that constaints itself to the seekbar height
        vert_constr = ui.Container((0, 0), (0, -50.0), (0, 0))
        vert_constr.append(g_pool.user_timelines)
        g_pool.timelines.append(vert_constr)

        def set_window_size():
            f_width, f_height = g_pool.capture.frame_size
            f_width += int(icon_bar_width * g_pool.gui.scale)
            glfw.glfwSetWindowSize(main_window, f_width, f_height)

        general_settings = ui.Growing_Menu("General", header_pos="headline")
        general_settings.append(ui.Button("Reset window size", set_window_size))
        general_settings.append(
            ui.Selector(
                "gui_user_scale",
                g_pool,
                setter=set_scale,
                selection=[0.8, 0.9, 1.0, 1.1, 1.2] + list(np.arange(1.5, 5.1, 0.5)),
                label="Interface Size",
            )
        )
        general_settings.append(
            ui.Info_Text("Player Version: {}".format(g_pool.version))
        )
        general_settings.append(
            ui.Info_Text(
                "Capture Version: {}".format(meta_info["Capture Software Version"])
            )
        )
        general_settings.append(
            ui.Info_Text(
                "Data Format Version: {}".format(meta_info["Data Format Version"])
            )
        )

        general_settings.append(
            ui.Info_Text(
                "High level data, e.g. fixations, or visualizations only consider gaze data that has an equal or higher confidence than the minimum data confidence."
            )
        )
        general_settings.append(
            ui.Slider(
                "min_data_confidence",
                g_pool,
                setter=set_data_confidence,
                step=0.05,
                min=0.0,
                max=1.0,
                label="Minimum data confidence",
            )
        )

        general_settings.append(
            ui.Button("Restart with default settings", reset_restart)
        )

        g_pool.menubar.append(general_settings)
        icon = ui.Icon(
            "collapsed",
            general_settings,
            label=chr(0xE8B8),
            on_val=False,
            off_val=True,
            setter=toggle_general_settings,
            label_font="pupil_icons",
        )
        icon.tooltip = "General Settings"
        g_pool.iconbar.append(icon)

        user_plugin_separator = ui.Separator()
        user_plugin_separator.order = 0.35
        g_pool.iconbar.append(user_plugin_separator)

        g_pool.quickbar = ui.Stretching_Menu("Quick Bar", (0, 100), (100, -100))
        g_pool.export_button = ui.Thumb(
            "export",
            label=chr(0xE2C5),
            getter=lambda: False,
            setter=do_export,
            hotkey="e",
            label_font="pupil_icons",
        )
        g_pool.quickbar.extend([g_pool.export_button])
        g_pool.gui.append(g_pool.menubar)
        g_pool.gui.append(g_pool.timelines)
        g_pool.gui.append(g_pool.iconbar)
        g_pool.gui.append(g_pool.quickbar)

        # we always load these plugins
        default_plugins = [
            ("Plugin_Manager", {}),
            ("Seek_Control", {}),
            ("Log_Display", {}),
            ("Raw_Data_Exporter", {}),
            ("Vis_Polyline", {}),
            ("Vis_Circle", {}),
            ("System_Graphs", {}),
            ("System_Timelines", {}),
            ("Video_Export_Launcher", {}),
            ("Pupil_From_Recording", {}),
            ("Gaze_From_Recording", {}),
            ("Audio_Playback", {}),
        ]

        g_pool.plugins = Plugin_List(
            g_pool, session_settings.get("loaded_plugins", default_plugins)
        )

        # Manually add g_pool.capture to the plugin list
        g_pool.plugins._plugins.append(g_pool.capture)
        g_pool.plugins._plugins.sort(key=lambda p: p.order)
        g_pool.capture.init_ui()

        general_settings.insert(
            -1,
            ui.Text_Input(
                "rel_time_trim_section",
                getter=g_pool.seek_control.get_rel_time_trim_range_string,
                setter=g_pool.seek_control.set_rel_time_trim_range_string,
                label="Relative time range to export",
            ),
        )
        general_settings.insert(
            -1,
            ui.Text_Input(
                "frame_idx_trim_section",
                getter=g_pool.seek_control.get_frame_index_trim_range_string,
                setter=g_pool.seek_control.set_frame_index_trim_range_string,
                label="Frame index range to export",
            ),
        )

        # Register callbacks main_window
        glfw.glfwSetFramebufferSizeCallback(main_window, on_resize)
        glfw.glfwSetKeyCallback(main_window, on_window_key)
        glfw.glfwSetCharCallback(main_window, on_window_char)
        glfw.glfwSetMouseButtonCallback(main_window, on_window_mouse_button)
        glfw.glfwSetCursorPosCallback(main_window, on_pos)
        glfw.glfwSetScrollCallback(main_window, on_scroll)
        glfw.glfwSetDropCallback(main_window, on_drop)

        toggle_general_settings(True)

        g_pool.gui.configuration = session_settings.get("ui_config", {})

        # gl_state settings
        gl_utils.basic_gl_setup()
        g_pool.image_tex = Named_Texture()

        # trigger on_resize
        on_resize(main_window, *glfw.glfwGetFramebufferSize(main_window))

        def handle_notifications(n):
            subject = n["subject"]
            if subject == "start_plugin":
                g_pool.plugins.add(
                    g_pool.plugin_by_name[n["name"]], args=n.get("args", {})
                )
            elif subject.startswith("meta.should_doc"):
                ipc_pub.notify(
                    {"subject": "meta.doc", "actor": g_pool.app, "doc": player.__doc__}
                )
                for p in g_pool.plugins:
                    if (
                        p.on_notify.__doc__
                        and p.__class__.on_notify != Plugin.on_notify
                    ):
                        ipc_pub.notify(
                            {
                                "subject": "meta.doc",
                                "actor": p.class_name,
                                "doc": p.on_notify.__doc__,
                            }
                        )

        while not glfw.glfwWindowShouldClose(main_window):

            # fetch newest notifications
            new_notifications = []
            while notify_sub.new_data:
                t, n = notify_sub.recv()
                new_notifications.append(n)

            # notify each plugin if there are new notifications:
            for n in new_notifications:
                handle_notifications(n)
                for p in g_pool.plugins:
                    p.on_notify(n)

            events = {}
            # report time between now and the last loop interation
            events["dt"] = get_dt()

            # pupil and gaze positions are added by their respective producer plugins
            events["pupil"] = []
            events["gaze"] = []

            # allow each Plugin to do its work.
            for p in g_pool.plugins:
                p.recent_events(events)

            # check if a plugin need to be destroyed
            g_pool.plugins.clean()

            glfw.glfwMakeContextCurrent(main_window)
            # render visual feedback from loaded plugins
            if gl_utils.is_window_visible(main_window):

                gl_utils.glViewport(0, 0, *g_pool.camera_render_size)
                g_pool.capture.gl_display()
                for p in g_pool.plugins:
                    p.gl_display()

                gl_utils.glViewport(0, 0, *window_size)

                try:
                    clipboard = glfw.glfwGetClipboardString(main_window).decode()
                except AttributeError:  # clipbaord is None, might happen on startup
                    clipboard = ""
                g_pool.gui.update_clipboard(clipboard)
                user_input = g_pool.gui.update()
                if user_input.clipboard and user_input.clipboard != clipboard:
                    # only write to clipboard if content changed
                    glfw.glfwSetClipboardString(
                        main_window, user_input.clipboard.encode()
                    )

                for b in user_input.buttons:
                    button, action, mods = b
                    x, y = glfw.glfwGetCursorPos(main_window)
                    pos = x * hdpi_factor, y * hdpi_factor
                    pos = normalize(pos, g_pool.camera_render_size)
                    pos = denormalize(pos, g_pool.capture.frame_size)
                    for p in g_pool.plugins:
                        p.on_click(pos, button, action)

                for key, scancode, action, mods in user_input.keys:
                    for p in g_pool.plugins:
                        p.on_key(key, scancode, action, mods)

                for char_ in user_input.chars:
                    for p in g_pool.plugins:
                        p.on_char(char_)

                # present frames at appropriate speed
                g_pool.seek_control.wait(events["frame"].timestamp)
                glfw.glfwSwapBuffers(main_window)

            glfw.glfwPollEvents()

        session_settings["loaded_plugins"] = g_pool.plugins.get_initializers()
        session_settings["min_data_confidence"] = g_pool.min_data_confidence
        session_settings[
            "min_calibration_confidence"
        ] = g_pool.min_calibration_confidence
        session_settings["gui_scale"] = g_pool.gui_user_scale
        session_settings["ui_config"] = g_pool.gui.configuration
        session_settings["window_position"] = glfw.glfwGetWindowPos(main_window)
        session_settings["version"] = str(g_pool.version)

        session_window_size = glfw.glfwGetWindowSize(main_window)
        if 0 not in session_window_size:
            session_settings["window_size"] = session_window_size

        session_settings.close()

        # de-init all running plugins
        for p in g_pool.plugins:
            p.alive = False
        g_pool.plugins.clean()

        g_pool.gui.terminate()
        glfw.glfwDestroyWindow(main_window)

    except:
        import traceback

        trace = traceback.format_exc()
        logger.error("Process Player crashed with trace:\n{}".format(trace))
    finally:
        logger.info("Process shutting down.")
        ipc_pub.notify({"subject": "player_process.stopped"})
        sleep(1.0)


def player_drop(rec_dir, ipc_pub_url, ipc_sub_url, ipc_push_url, user_dir, app_version):
    # general imports
    import logging

    # networking
    import zmq
    import zmq_tools
    from time import sleep

    # zmq ipc setup
    zmq_ctx = zmq.Context()
    ipc_pub = zmq_tools.Msg_Dispatcher(zmq_ctx, ipc_push_url)

    # log setup
    logging.getLogger("OpenGL").setLevel(logging.ERROR)
    logger = logging.getLogger()
    logger.handlers = []
    logger.setLevel(logging.INFO)
    logger.addHandler(zmq_tools.ZMQ_handler(zmq_ctx, ipc_push_url))
    # create logger for the context of this function
    logger = logging.getLogger(__name__)

    try:

        import glfw
        import gl_utils
        from OpenGL.GL import glClearColor
        from version_utils import VersionFormat
        from file_methods import Persistent_Dict
        from pyglui.pyfontstash import fontstash
        from pyglui.ui import get_roboto_font_path
        import player_methods as pm

        def on_drop(window, count, paths):
            nonlocal rec_dir
            rec_dir = paths[0].decode("utf-8")

        if rec_dir:
            if not pm.is_pupil_rec_dir(rec_dir):
                rec_dir = None
        # load session persistent settings
        session_settings = Persistent_Dict(
            os.path.join(user_dir, "user_settings_player")
        )
        if VersionFormat(session_settings.get("version", "0.0")) != app_version:
            logger.info(
                "Session setting are from a  different version of this app. I will not use those."
            )
            session_settings.clear()
        w, h = session_settings.get("window_size", (1280, 720))
        window_pos = session_settings.get("window_position", window_position_default)

        glfw.glfwInit()
        glfw.glfwWindowHint(glfw.GLFW_RESIZABLE, 0)
        window = glfw.glfwCreateWindow(w, h, "Pupil Player")
        glfw.glfwWindowHint(glfw.GLFW_RESIZABLE, 1)

        glfw.glfwMakeContextCurrent(window)
        glfw.glfwSetWindowPos(window, window_pos[0], window_pos[1])
        glfw.glfwSetDropCallback(window, on_drop)

        glfont = fontstash.Context()
        glfont.add_font("roboto", get_roboto_font_path())
        glfont.set_align_string(v_align="center", h_align="middle")
        glfont.set_color_float((0.2, 0.2, 0.2, 0.9))
        gl_utils.basic_gl_setup()
        glClearColor(0.5, 0.5, 0.5, 0.0)
        text = "Drop a recording directory onto this window."
        tip = "(Tip: You can drop a recording directory onto the app icon.)"
        # text = "Please supply a Pupil recording directory as first arg when calling Pupil Player."
        while not glfw.glfwWindowShouldClose(window):

            fb_size = glfw.glfwGetFramebufferSize(window)
            hdpi_factor = glfw.getHDPIFactor(window)
            gl_utils.adjust_gl_view(*fb_size)

            if rec_dir:
                if pm.is_pupil_rec_dir(rec_dir):
                    logger.info("Starting new session with '{}'".format(rec_dir))
                    text = "Updating recording format."
                    tip = "This may take a while!"
                else:
                    logger.error("'{}' is not a valid pupil recording".format(rec_dir))
                    tip = "Oops! That was not a valid recording."
                    rec_dir = None

            gl_utils.clear_gl_screen()
            glfont.set_blur(10.5)
            glfont.set_color_float((0.0, 0.0, 0.0, 1.0))
            glfont.set_size(w / 25.0 * hdpi_factor)
            glfont.draw_text(w / 2 * hdpi_factor, 0.3 * h * hdpi_factor, text)
            glfont.set_size(w / 30.0 * hdpi_factor)
            glfont.draw_text(w / 2 * hdpi_factor, 0.4 * h * hdpi_factor, tip)
            glfont.set_blur(0.96)
            glfont.set_color_float((1.0, 1.0, 1.0, 1.0))
            glfont.set_size(w / 25.0 * hdpi_factor)
            glfont.draw_text(w / 2 * hdpi_factor, 0.3 * h * hdpi_factor, text)
            glfont.set_size(w / 30.0 * hdpi_factor)
            glfont.draw_text(w / 2 * hdpi_factor, 0.4 * h * hdpi_factor, tip)

            glfw.glfwSwapBuffers(window)

            if rec_dir:
                try:
                    pm.update_recording_to_recent(rec_dir)
                except AssertionError as err:
                    logger.error(str(err))
                    rec_dir = None
                else:
                    glfw.glfwSetWindowShouldClose(window, True)

            glfw.glfwPollEvents()

        session_settings["window_position"] = glfw.glfwGetWindowPos(window)
        session_settings.close()
        glfw.glfwDestroyWindow(window)
        if rec_dir:
            ipc_pub.notify(
                {"subject": "player_process.should_start", "rec_dir": rec_dir}
            )

    except:
        import traceback

        trace = traceback.format_exc()
        logger.error("Process player_drop crashed with trace:\n{}".format(trace))

    finally:
        sleep(1.0)


def player_profiled(
    rec_dir, ipc_pub_url, ipc_sub_url, ipc_push_url, user_dir, app_version
):
    import cProfile
    import subprocess
    import os
    from .player import player

    cProfile.runctx(
        "player(rec_dir, ipc_pub_url, ipc_sub_url, ipc_push_url, user_dir, app_version)",
        {
            "rec_dir": rec_dir,
            "ipc_pub_url": ipc_pub_url,
            "ipc_sub_url": ipc_sub_url,
            "ipc_push_url": ipc_push_url,
            "user_dir": user_dir,
            "app_version": app_version,
        },
        locals(),
        "player.pstats",
    )
    loc = os.path.abspath(__file__).rsplit("pupil_src", 1)
    gprof2dot_loc = os.path.join(loc[0], "pupil_src", "shared_modules", "gprof2dot.py")
    subprocess.call(
        "python "
        + gprof2dot_loc
        + " -f pstats player.pstats | dot -Tpng -o player_cpu_time.png",
        shell=True,
    )
    print(
        "created cpu time graph for world process. Please check out the png next to the player.py file"
    )<|MERGE_RESOLUTION|>--- conflicted
+++ resolved
@@ -111,38 +111,10 @@
         from imotions_exporter import iMotions_Exporter
         from eye_video_exporter import Eye_Video_Exporter
 
-<<<<<<< HEAD
         from background_helper import IPC_Logging_Task_Proxy
+
         IPC_Logging_Task_Proxy.push_url = ipc_push_url
 
-        assert VersionFormat(pyglui_version) >= VersionFormat('1.23'), 'pyglui out of date, please upgrade to newest version'
-
-        runtime_plugins = import_runtime_plugins(os.path.join(user_dir, 'plugins'))
-        system_plugins = [Log_Display, Seek_Control, Plugin_Manager, System_Graphs, Batch_Export, System_Timelines, Audio_Playback]
-        user_plugins = [Vis_Circle,
-                        Vis_Fixation,
-                        Vis_Polyline,
-                        Vis_Light_Points,
-                        Vis_Cross,
-                        Vis_Watermark,
-                        Vis_Eye_Video_Overlay,
-                        # Vis_Scan_Path,
-                        Offline_Fixation_Detector,
-                        Offline_Blink_Detection,
-                        Batch_Exporter,
-                        Video_Export_Launcher,
-                        Offline_Surface_Tracker,
-                        Raw_Data_Exporter,
-                        Annotation_Player,
-                        Log_History,
-                        Pupil_From_Recording,
-                        Offline_Pupil_Detection,
-                        Gaze_From_Recording,
-                        iMotions_Exporter,
-                        Eye_Video_Exporter,
-                        Offline_Calibration
-                        ] + runtime_plugins
-=======
         assert VersionFormat(pyglui_version) >= VersionFormat(
             "1.23"
         ), "pyglui out of date, please upgrade to newest version"
@@ -181,7 +153,6 @@
             Eye_Video_Exporter,
             Offline_Calibration,
         ] + runtime_plugins
->>>>>>> 0461d94d
 
         plugins = system_plugins + user_plugins
 
