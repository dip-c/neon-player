"""
(*)~---------------------------------------------------------------------------
Pupil - eye tracking platform
Copyright (C) 2012-2019 Pupil Labs

Distributed under the terms of the GNU
Lesser General Public License (LGPL v3.0).
See COPYING and COPYING.LESSER for license details.
---------------------------------------------------------------------------~(*)
"""

import logging
import os
from abc import ABCMeta, abstractmethod
import typing

logger = logging.getLogger(__name__)

import numpy as np
import pyglui

from plugin import Plugin
import file_methods

from . import gui
from .surface_marker_detector import Surface_Marker_Detector, Surface_Marker_Detector_Mode


class Surface_Tracker(Plugin, metaclass=ABCMeta):
    """
    The Surface_Tracker provides the base functionality for a plugin that does marker
    based AOI tracking.
    """

    icon_chr = chr(0xEC07)
    icon_font = "pupil_icons"

    def __init__(self, g_pool, marker_min_perimeter: int = 60, inverted_markers: bool = False):
        super().__init__(g_pool)

        self.current_frame = None
        self.surfaces = []
        self.markers = []
        self.markers_unfiltered = []

        self._edit_surf_verts = []
        self._last_mouse_pos = (0.0, 0.0)
        self.gui = gui.GUI(self)

<<<<<<< HEAD
        marker_detector_modes = {Surface_Marker_Detector_Mode.APRILTAG_MARKER}
        self._marker_min_perimeter = marker_min_perimeter
        self.marker_min_confidence = 0.1
        self.marker_detector = Surface_Marker_Detector(
            marker_detector_modes=marker_detector_modes,
            marker_min_perimeter=marker_min_perimeter,
            square_marker_robust_detection=True,
            square_marker_inverted_markers=inverted_markers,
        )
=======
        self.marker_min_perimeter = marker_min_perimeter
        self.marker_min_confidence = 0.0
        self.inverted_markers = inverted_markers
>>>>>>> 1a8ae879

        self._add_surfaces_from_file()

    def _add_surfaces_from_file(self):
        surface_definitions = file_methods.Persistent_Dict(
            os.path.join(self._save_dir, "surface_definitions")
        )

        for init_dict in surface_definitions.get("surfaces", []):
            saved_version = init_dict.get("version", None)
            if saved_version == self.Surface_Class.version:
                self.add_surface(init_dict)

    @property
    def marker_detector_modes(self) -> typing.Set[Surface_Marker_Detector_Mode]:
        return self.marker_detector.marker_detector_modes

    @marker_detector_modes.setter
    def marker_detector_modes(self, value: typing.Set[Surface_Marker_Detector_Mode]):
        self.marker_detector.marker_detector_modes = value

    @property
    def marker_min_perimeter(self) -> int:
        return self._marker_min_perimeter

    @marker_min_perimeter.setter
    def marker_min_perimeter(self, value: int):
        self._marker_min_perimeter = value
        self.marker_detector.marker_min_perimeter = value

    @property
    def robust_detection(self) -> bool:
        return self.marker_detector.robust_detection

    @robust_detection.setter
    def robust_detection(self, value: bool):
        self.marker_detector.robust_detection = value

    @property
    def inverted_markers(self) -> bool:
        return self.marker_detector.inverted_markers

    @inverted_markers.setter
    def inverted_markers(self, value: bool):
        self.marker_detector.inverted_markers = value

    @property
    def camera_model(self):
        return self.g_pool.capture.intrinsics

    @property
    @abstractmethod
    def Surface_Class(self):
        pass

    @property
    @abstractmethod
    def _save_dir(self):
        """
        The directory that contains all files related to the Surface Tracker.
        Returns:

        """
        pass

    @property
    @abstractmethod
    def has_freeze_feature(self):
        pass

    @property
    @abstractmethod
    def ui_info_text(self):
        pass

    @property
    @abstractmethod
    def supported_heatmap_modes(self):
        pass

    def init_ui(self):
        self.add_menu()
        self.menu.label = self.pretty_class_name
        self.add_button = pyglui.ui.Thumb(
            "add_surface",
            setter=self.on_add_surface_click,
            getter=lambda: False,
            label="A",
            hotkey="a",
        )
        self.g_pool.quickbar.append(self.add_button)
        self._update_ui()

    def _update_ui(self):
        try:
            # _update_ui is called when surfaces from a previous session are
            # restored. This happens before the UI is initialized, so we need to skip
            #  execution inthis case.
            self.menu.elements[:] = []
        except AttributeError:
            return

        self._update_ui_visualization_menu()
        self._update_ui_custom()
        self._update_ui_marker_detection_menu()

        self.menu.append(pyglui.ui.Button("Add surface", self.on_add_surface_click))
        for surface in self.surfaces:
            self._per_surface_ui(surface)

    def _update_ui_visualization_menu(self):
        self.menu.append(pyglui.ui.Info_Text(self.ui_info_text))
        self.menu.append(
            pyglui.ui.Switch("show_marker_ids", self.gui, label="Show Marker IDs")
        )
        self.menu.append(
            pyglui.ui.Switch("show_heatmap", self.gui, label="Show Heatmap")
        )
        self.menu.append(
            pyglui.ui.Selector(
                "heatmap_mode",
                self.gui,
                label="Heatmap Mode",
                labels=[e.value for e in self.supported_heatmap_modes],
                selection=[e for e in self.supported_heatmap_modes],
            )
        )

    def _update_ui_custom(self):
        pass

    def _update_ui_marker_detection_menu(self):
        def set_marker_min_perimeter(val):
            self.marker_min_perimeter = val
            self.notify_all(
                {
                    "subject": "surface_tracker.marker_min_perimeter_changed",
                    "delay": 0.5,
                }
            )

        def set_inverted_markers(val):
            self.inverted_markers = val
            self.notify_all(
                {"subject": "surface_tracker.marker_detection_params_changed"}
            )

        def set_robust_detection(val):
            self.robust_detection = val
            self.notify_all(
                {"subject": "surface_tracker.marker_detection_params_changed"}
            )

        def marker_detector_mode_getter() -> Surface_Marker_Detector_Mode:
            assert len(self.marker_detector_modes) == 1
            return next(iter(self.marker_detector_modes))

        def marker_detector_mode_setter(mode: Surface_Marker_Detector_Mode):
            self.marker_detector_modes = {mode}
            self.notify_all(
                {"subject": "surface_tracker.marker_detection_params_changed"}
            )

        supported_surface_marker_detector_modes = Surface_Marker_Detector_Mode.all_supported_cases()
        supported_surface_marker_detector_modes = sorted(supported_surface_marker_detector_modes, key=lambda m: m.value)

        advanced_menu = pyglui.ui.Growing_Menu("Marker Detection Parameters")
        advanced_menu.collapsed = True
        advanced_menu.append(
            pyglui.ui.Switch(
                "robust_detection",
                self,
                setter=set_robust_detection,
                label="Robust detection",
            )
        )
        advanced_menu.append(
            pyglui.ui.Switch(
                "inverted_markers",
                self,
                setter=set_inverted_markers,
                label="Use inverted markers",
            )
        )
        advanced_menu.append(
            pyglui.ui.Slider(
                "marker_min_perimeter",
                self,
                label="Min Marker Perimeter",
                setter=set_marker_min_perimeter,
                step=1,
                min=30,
                max=100,
            )
        )
        advanced_menu.append(
            pyglui.ui.Selector(
                "marker_detector_mode",
                None, #self,
                label="Marker Detector Mode",
                getter=marker_detector_mode_getter,
                setter=marker_detector_mode_setter,
                labels=[mode.label for mode in supported_surface_marker_detector_modes],
                selection=[mode for mode in supported_surface_marker_detector_modes],
                # selection_getter=marker_detection_mode_selection_getter,
            )
        )
        self.menu.append(advanced_menu)

    def _per_surface_ui(self, surface):
        def set_name(val):
            if val == surface.name:
                return

            names = [x.name for x in self.surfaces]
            if val in names:
                logger.warning("The name '{}' is already in use!".format(val))
                return

            self.notify_all(
                {
                    "subject": "surface_tracker.surface_name_changed",
                    "old_name": surface.name,
                    "new_name": val,
                }
            )
            surface.name = val

        def set_x(val):
            if val == surface.real_world_size["x"]:
                return

            if val <= 0:
                logger.warning("Surface size must be positive!")
                return

            surface.real_world_size["x"] = val
            self.notify_all(
                {
                    "subject": "surface_tracker.heatmap_params_changed",
                    "name": surface.name,
                }
            )

        def set_y(val):
            if val == surface.real_world_size["y"]:
                return

            if val <= 0:
                logger.warning("Surface size must be positive!")
                return
            surface.real_world_size["y"] = val
            self.notify_all(
                {
                    "subject": "surface_tracker.heatmap_params_changed",
                    "name": surface.name,
                }
            )

        def set_hm_smooth(val):
            if val == surface._heatmap_scale:
                return

            surface._heatmap_scale = val
            val = 1 - val
            val *= 3
            surface._heatmap_blur_factor = max((1 - val), 0)
            res_exponent = max(val, 0.35)
            surface._heatmap_resolution = int(10 ** res_exponent)
            self.notify_all(
                {
                    "subject": "surface_tracker.heatmap_params_changed",
                    "name": surface.name,
                    "delay": 0.5,
                }
            )

        displayed_name = surface.name

        if surface.deprecated_definition:
            displayed_name = "Deprecated!! - " + displayed_name

        s_menu = pyglui.ui.Growing_Menu("{}".format(displayed_name))
        s_menu.collapsed = True

        if surface.deprecated_definition:
            s_menu.append(
                pyglui.ui.Info_Text(
                    "!!! This surface definition is old and deprecated! "
                    "Please re-define this surface for increased mapping accuracy! !!!"
                )
            )

        s_menu.append(pyglui.ui.Text_Input("name", surface, setter=set_name))
        s_menu.append(
            pyglui.ui.Text_Input(
                "x", surface.real_world_size, label="Width", setter=set_x
            )
        )
        s_menu.append(
            pyglui.ui.Text_Input(
                "y", surface.real_world_size, label="Height", setter=set_y
            )
        )

        self._per_surface_ui_custom(surface, s_menu)

        s_menu.append(
            pyglui.ui.Slider(
                "_heatmap_scale",
                surface,
                label="Heatmap Smoothness",
                setter=set_hm_smooth,
                step=0.01,
                min=0,
                max=1,
            )
        )
        s_menu.append(
            pyglui.ui.Button(
                "Open Surface in Window",
                self.gui.surface_windows[surface].open_close_window,
            )
        )

        def remove_surf():
            self.remove_surface(surface)

        s_menu.append(pyglui.ui.Button("remove", remove_surf))
        self.menu.append(s_menu)

    def _per_surface_ui_custom(self, surface, s_menu):
        pass

    def recent_events(self, events):
        frame = events.get("frame")
        self.current_frame = frame
        if not frame:
            return

        self._update_markers(frame)
        self._update_surface_locations(frame.index)
        self._update_surface_corners()
        events["surfaces"] = self._create_surface_events(events, frame.timestamp)

    @abstractmethod
    def _update_markers(self, frame):
        pass

    def _detect_markers(self, frame):
        markers = self.marker_detector.detect_markers(gray_img=frame.gray)
        markers = self._remove_duplicate_markers(markers)
        self.markers_unfiltered = markers
        self.markers = self._filter_markers(markers)

    def _remove_duplicate_markers(self, markers):
        # if an id shows twice use the bigger marker (usually this is a screen camera
        # echo artifact.)
        marker_by_uid = {}
        for m in markers:
            if (
                m.uid not in marker_by_uid
                or m.perimeter > marker_by_uid[m.uid].perimeter
            ):
                marker_by_uid[m.uid] = m

        return list(marker_by_uid.values())

    def _filter_markers(self, markers):
        markers = [
            m
            for m in markers
            if m.perimeter >= self.marker_min_perimeter
            and m.id_confidence > self.marker_min_confidence
        ]
        return markers

    @abstractmethod
    def _update_surface_locations(self, frame_index):
        pass

    @abstractmethod
    def _update_surface_corners(self):
        pass

    def _create_surface_events(self, events, timestamp):
        """
        Adds surface events to the current list of events.

        Args:
            events: Current list of events.
            timestamp: The timestamp of the current world camera frame
        """
        gaze_events = events.get("gaze", [])
        fixation_events = events.get("fixations", [])

        surface_events = []
        for surface in self.surfaces:
            if surface.detected:
                gaze_on_surf = surface.map_gaze_and_fixation_events(
                    gaze_events, self.camera_model
                )
                fixations_on_surf = surface.map_gaze_and_fixation_events(
                    fixation_events, self.camera_model
                )

                surface_event = {
                    "topic": "surfaces.{}".format(surface.name),
                    "name": surface.name,
                    "surf_to_img_trans": surface.surf_to_img_trans.tolist(),
                    "img_to_surf_trans": surface.img_to_surf_trans.tolist(),
                    "gaze_on_surfaces": gaze_on_surf,
                    "fixations_on_surfaces": fixations_on_surf,
                    "timestamp": timestamp,
                }
                surface_events.append(surface_event)

        return surface_events

    @abstractmethod
    def _update_surface_heatmaps(self):
        pass

    def gl_display(self):
        self.gui.update()

    def on_add_surface_click(self, _=None):
        if self.markers:
            self.add_surface(init_dict=None)
        else:
            logger.warning("Can not add a new surface: No markers found in the image!")

    def add_surface(self, init_dict):
        surface = self.Surface_Class(
            name="Surface {:}".format(len(self.surfaces) + 1), init_dict=init_dict
        )
        self.surfaces.append(surface)
        self.gui.add_surface(surface)
        self._update_ui()

    def remove_surface(self, surface):
        self.gui.remove_surface(surface)
        self.surfaces.remove(surface)
        self._update_ui()
        self.save_surface_definitions_to_file()

    def on_notify(self, notification):
        if notification["subject"] == "surface_tracker.surfaces_changed":
            logger.info("Surfaces changed. Saving to file.")
            self.save_surface_definitions_to_file()
        elif notification["subject"] == "surface_tracker.heatmap_params_changed":
            self.save_surface_definitions_to_file()
        elif notification["subject"].startswith("surface_tracker.surface_name_changed"):
            self.save_surface_definitions_to_file()
            self._update_ui()

    def on_pos(self, pos):
        self._last_mouse_pos = np.array(pos, dtype=np.float32)

    def on_click(self, pos, button, action):
        self.gui.on_click(pos, button, action)

    def get_init_dict(self):
        return {
            "marker_min_perimeter": self.marker_min_perimeter,
            "inverted_markers": self.inverted_markers,
        }

    def save_surface_definitions_to_file(self):
        surface_definitions = file_methods.Persistent_Dict(
            os.path.join(self._save_dir, "surface_definitions")
        )
        surface_definitions["surfaces"] = [
            surface.save_to_dict() for surface in self.surfaces if surface.defined
        ]
        surface_definitions.save()

    def deinit_ui(self):
        self.g_pool.quickbar.remove(self.add_button)
        self.add_button = None
        self.remove_menu()

    def cleanup(self):
        self.save_surface_definitions_to_file()<|MERGE_RESOLUTION|>--- conflicted
+++ resolved
@@ -47,21 +47,15 @@
         self._last_mouse_pos = (0.0, 0.0)
         self.gui = gui.GUI(self)
 
-<<<<<<< HEAD
         marker_detector_modes = {Surface_Marker_Detector_Mode.APRILTAG_MARKER}
         self._marker_min_perimeter = marker_min_perimeter
-        self.marker_min_confidence = 0.1
+        self.marker_min_confidence = 0.0
         self.marker_detector = Surface_Marker_Detector(
             marker_detector_modes=marker_detector_modes,
             marker_min_perimeter=marker_min_perimeter,
             square_marker_robust_detection=True,
             square_marker_inverted_markers=inverted_markers,
         )
-=======
-        self.marker_min_perimeter = marker_min_perimeter
-        self.marker_min_confidence = 0.0
-        self.inverted_markers = inverted_markers
->>>>>>> 1a8ae879
 
         self._add_surfaces_from_file()
 
