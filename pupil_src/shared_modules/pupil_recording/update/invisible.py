"""
(*)~---------------------------------------------------------------------------
Pupil - eye tracking platform
Copyright (C) Pupil Labs

Distributed under the terms of the GNU
Lesser General Public License (LGPL v3.0).
See COPYING and COPYING.LESSER for license details.
---------------------------------------------------------------------------~(*)
"""
import logging
import re
import shutil
import tempfile
import typing as T
from pathlib import Path

import av
import file_methods as fm
import methods as m
import numpy as np
import player_methods as pm
from version_utils import parse_version

from ..info import RecordingInfoFile
from ..info import recording_info_utils as utils
from ..recording import PupilRecording
from ..recording_utils import VALID_VIDEO_EXTENSIONS, InvalidRecordingException
from . import update_utils

logger = logging.getLogger(__name__)

NEWEST_SUPPORTED_VERSION = parse_version("1.4")


def transform_invisible_to_corresponding_new_style(rec_dir: str):
    logger.info("Transform Pupil Invisible to new style recording...")
    info_json = utils.read_info_json_file(rec_dir)
    pi_version = parse_version(info_json["data_format_version"])

    if pi_version > NEWEST_SUPPORTED_VERSION:
        raise InvalidRecordingException(
            f"This version of player is too old! Please upgrade."
        )

    # elif pi_version > 3.0:
    #     ...
    # elif pi_version > 2.0:
    #     ...

    else:
        _transform_invisible_v1_0_to_pprf_2_1(rec_dir)


def _transform_invisible_v1_0_to_pprf_2_1(rec_dir: str):
    _generate_pprf_2_1_info_file(rec_dir)

    # rename info.json file to info.invisible.json
    info_json = Path(rec_dir) / "info.json"
    new_path = info_json.with_name("info.invisible.json")
    info_json.replace(new_path)

    recording = PupilRecording(rec_dir)

    # Fix broken first frame issue, if affected.
    # This needs to happend before anything else
    # to make sure the rest of the pipeline is processed correctly.
    BrokenFirstFrameRecordingIssue.patch_recording_if_affected(recording)

    # patch world.intrinsics
    # NOTE: could still be worldless at this point
    update_utils._try_patch_world_instrinsics_file(
        rec_dir, recording.files().pi().world().videos()
    )

    _rename_pi_files(recording)
    _rewrite_timestamps(recording)
    _convert_gaze(recording)


def _generate_pprf_2_1_info_file(rec_dir: str) -> RecordingInfoFile:
    info_json = utils.read_info_json_file(rec_dir)

    # Get information about recording from info.csv and info.json
    recording_uuid = info_json["recording_id"]
    start_time_system_ns = int(info_json["start_time"])
    start_time_synced_ns = int(info_json["start_time"])
    duration_ns = int(info_json["duration"])
    recording_software_name = RecordingInfoFile.RECORDING_SOFTWARE_NAME_PUPIL_INVISIBLE
    recording_software_version = info_json["app_version"]
    recording_name = utils.default_recording_name(rec_dir)
    system_info = android_system_info(info_json)

    # Create a recording info file with the new format,
    # fill out the information, validate, and return.
    new_info_file = RecordingInfoFile.create_empty_file(rec_dir, parse_version("2.1"))
    new_info_file.recording_uuid = recording_uuid
    new_info_file.start_time_system_ns = start_time_system_ns
    new_info_file.start_time_synced_ns = start_time_synced_ns
    new_info_file.duration_ns = duration_ns
    new_info_file.recording_software_name = recording_software_name
    new_info_file.recording_software_version = recording_software_version
    new_info_file.recording_name = recording_name
    new_info_file.system_info = system_info
    new_info_file.validate()
    new_info_file.save_file()


def _rename_pi_files(recording: PupilRecording):
    for pi_path, core_path in _pi_path_core_path_pairs(recording):
        pi_path.replace(core_path)  # rename with overwrite


def _pi_path_core_path_pairs(recording: PupilRecording):
    for pi_path in recording.files():
        # replace prefix based on cam_type, need to reformat part number
        match = re.match(
            r"^(?P<prefix>PI (?P<cam_type>left|right|world) v\d+ ps(?P<part>\d+))",
            pi_path.name,
        )
        if match:
            replacement_for_cam_type = {
                "right": "eye0",
                "left": "eye1",
                "world": "world",
            }
            replacement = replacement_for_cam_type[match.group("cam_type")]
            part_number = int(match.group("part"))
            if part_number > 1:
                # add zero-filled part number - 1
                # NOTE: recordings for PI start at part 1, mobile start at part 0
                replacement += f"_{part_number - 1:03}"

            core_name = pi_path.name.replace(match.group("prefix"), replacement)
            core_path = pi_path.with_name(core_name)
            yield pi_path, core_path


def _rewrite_timestamps(recording: PupilRecording):
    # Use start time from info file (instead of recording.meta_info.start_time_synced_ns)
    # to have a more precise value and avoid having a negative first timestamp when rewriting
    info_json = utils.read_pupil_invisible_info_file(recording.rec_dir)
    start_time_synced_ns = int(info_json["start_time"])

    def conversion(timestamps: np.array):
        # Subtract start_time from all times in the recording, so timestamps
        # start at 0. This is to increase precision when converting
        # timestamps to float32, e.g. for OpenGL!
        SECONDS_PER_NANOSECOND = 1e-9
        return (timestamps - start_time_synced_ns) * SECONDS_PER_NANOSECOND

    update_utils._rewrite_times(recording, dtype="<u8", conversion=conversion)


def _convert_gaze(recording: PupilRecording):
    width, height = 1088, 1080

    logger.info("Converting gaze data...")
    template_datum = {
        "topic": "gaze.pi",
        "norm_pos": None,
        "timestamp": None,
        "confidence": None,
    }
    with fm.PLData_Writer(recording.rec_dir, "gaze") as writer:
        for (x, y), ts, conf in pi_gaze_items(root_dir=recording.rec_dir):
            template_datum["timestamp"] = ts
            template_datum["norm_pos"] = m.normalize(
                (x, y), size=(width, height), flip_y=True
            )
            template_datum["confidence"] = conf
            writer.append(template_datum)
        logger.info(f"Converted {len(writer.ts_queue)} gaze positions.")


def android_system_info(info_json: dict) -> str:
    android_device_id = info_json.get("android_device_id", "?")
    android_device_name = info_json.get("android_device_name", "?")
    android_device_model = info_json.get("android_device_model", "?")
    return (
        f"Android device ID: {android_device_id}; "
        f"Android device name: {android_device_name}; "
        f"Android device model: {android_device_model}"
    )


class BrokenFirstFrameRecordingIssue:
    @classmethod
    def is_recording_affected(cls, recording: PupilRecording) -> bool:
        # If there are any world video and timestamps pairs affected - return True
        # Otherwise - False
        for _ in cls._pi_world_video_and_raw_time_affected_paths(recording):
            return True
        return False

    @classmethod
    def patch_recording_if_affected(cls, recording: PupilRecording):
        if not cls.is_recording_affected(recording=recording):
            return

        with tempfile.TemporaryDirectory() as temp_dir:
            for v_path, t_path in cls._pi_world_video_and_raw_time_affected_paths(
                recording
            ):
                temp_t_path = Path(temp_dir) / t_path.name
                temp_v_path = Path(temp_dir) / v_path.name

                # Save video, dropping first frame, to temp file
                video_format = v_path.suffix[1:]
                in_container = av.open(str(v_path), format=video_format)
                out_container = av.open(str(temp_v_path), "w", format=video_format)

                # input -> output stream mapping
                stream_mapping = {
                    in_stream: out_container.add_stream(template=in_stream)
                    for in_stream in in_container.streams
                }

                # Keep track of streams that should skip frame
                stream_should_skip_frame = {
                    in_stream: in_stream.codec_context.type == "video"
                    or in_stream.codec_context.type == "audio"
                    for in_stream in stream_mapping.keys()
                }

                for packet in in_container.demux():
                    if stream_should_skip_frame[packet.stream]:
                        # Once the stream skipped the first frame, don't skip anymore
                        stream_should_skip_frame[packet.stream] = False
                        continue
                    packet.stream = stream_mapping[packet.stream]
                    out_container.mux(packet)
                out_container.close()

                # Save raw time file, dropping first timestamp, to temp file
                ts = cls._pi_raw_time_load(t_path)
                cls._pi_raw_time_save(temp_t_path, ts[1:])

                # Overwrite old files with new ones
                v_path = v_path.with_name(v_path.stem).with_suffix(v_path.suffix)

                # pathlib.Path.replace raises an `OSError: [Errno 18] Cross-device link`
                # if the temp file is on a different device than the original. This
                # https://stackoverflow.com/a/43967659/5859392 recommends using
                # shutil.move instead (only supports pathlike in python>=3.9).
                shutil.move(str(temp_v_path), str(v_path))
                shutil.move(str(temp_t_path), str(t_path))

    @classmethod
    def _pi_world_video_and_raw_time_affected_paths(cls, recording: PupilRecording):
        # Check if the first timestamp is greater than the second timestamp from world timestamps;
        # this is a symptom of Pupil Invisible recording with broken first frame.
        # If the first timestamp is greater, remove it from the timestamps and overwrite the file.
        for v_path, ts_path in cls._pi_world_video_and_raw_time_paths(recording):
<<<<<<< HEAD

=======
            in_container = av.open(str(v_path))
            packets = in_container.demux(video=0)

            # Try to demux the first frame.
            # This is expected to raise an error.
            # If no error is raised, ignore this video.
            try:
                _ = next(packets).decode()
            except av.AVError:
                pass  # Expected
            except StopIteration:
                continue  # Not expected
            else:
                continue  # Not expected

            # Try to demux the second frame.
            # This is not expected to raise an error.
            # If an error is raised, ignore this video.
>>>>>>> a4e43066
            try:
                with av.open(str(v_path), format=v_path.suffix[1:]) as in_container:
                    packets = in_container.demux(video=0)

                    # Try to demux the first frame.
                    # This is expected to raise an error.
                    # If no error is raised, ignore this video.
                    try:
                        _ = next(packets).decode()
                    except av.AVError:
                        pass  # Expected
                    except StopIteration:
                        continue  # Not expected
                    else:
                        continue  # Not expected

                    # Try to demux the second frame.
                    # This is not expected to raise an error.
                    # If an error is raised, ignore this video.
                    try:
                        _ = next(packets).decode()
                    except av.AVError:
                        continue  # Not expected
                    except StopIteration:
                        continue  # Not expected
                    else:
                        pass  # Expected

                    # Check there are 2 or more raw timestamps.
                    raw_time = cls._pi_raw_time_load(ts_path)
                    if len(raw_time) < 2:
                        continue

                    yield v_path, ts_path
            except av.AVError:
                logger.exception(
                    f"Encountered an issue while reading {v_path}. "
                    "Skipping file. Transformed recording might be incomplete."
                )

    @classmethod
    def _pi_world_video_and_raw_time_paths(cls, recording: PupilRecording):
        for pi_path, core_path in _pi_path_core_path_pairs(recording):
            if not cls._is_pi_world_video_path(pi_path):
                continue

            video_path = pi_path
            raw_time_path = video_path.with_suffix(".time")

            assert raw_time_path.is_file(), f"Expected file at path: {raw_time_path}"

            yield video_path, raw_time_path

    @staticmethod
    def _is_pi_world_video_path(path):
        def match_any(target, *patterns):
            return any([re.search(pattern, str(target)) for pattern in patterns])

        is_pi_world = match_any(path.name, r"^PI world v(\d+) ps(\d+)")

        is_video = match_any(
            path.name, *[rf"\.{ext}$" for ext in VALID_VIDEO_EXTENSIONS]
        )

        return is_pi_world and is_video

    @staticmethod
    def _pi_raw_time_load(path):
        return np.fromfile(str(path), dtype="<u8")

    @staticmethod
    def _pi_raw_time_save(path, arr):
        arr.tofile(str(path))


def pi_gaze_items(root_dir):
    """Yields one (location, timestamp, confidence) triplet for each gaze point

    Pupil Invisible Companion records this information into three different sets of
    files. Their names can be matched by the following regex patterns:
        - `^gaze ps[0-9]+.raw$`
        - `^gaze ps[0-9]+.time$`
        - `^worn ps[0-9]+.raw$`

    The worn data is a stream of values of either 0 or 255, indicating that the glasses
    were (not) worn. Pupil Player maps these to gaze confidence values of 0.0 and 1.0
    respectively.

    Since all `*.time` files are converted to Pupil Player before this function is being
    called, we match the `^gaze ps[0-9]+_timestamps.npy$` pattern on the recording files
    instead. When looking for the location and worn data, the function just replaces the
    necessary parts of the timestamp file names instead of performing separate regex
    matches.

    If the recording was successfully post-processed and downloaded from Pupil Cloud, it
    will contain 200Hz-densified gaze data. This data replaces the real-time recorded
    data by Pupil Invisible Companion and is stored in three files:
        - `gaze_200hz.raw`
        - `gaze_200hz.time` (or `gaze_200hz_timestamps.npy` if upgraded)
        - `worn_200hz.raw`

    The worn data is a special case as it was introduced at different points in time to
    Pupil Invisible Companion and Pupil Cloud. In other words, it is possible that there
    is no worn data, only real-time recorded worn data, or 200 Hz worn data. The latter
    is preferred. If 200 Hz gaze data is only available with real-time recorded worn
    data, the latter is interpolated to 200 Hz using a k-nearest-neighbour (k=1)
    approach. If no worn data is available, or the numbers of worn samples and gaze
    timestamps are not consistent, Pupil Player assumes a confidence value of 1.0 for
    every gaze point.
    """
    root_dir = Path(root_dir)
    # This pattern will match any filename that:
    # - starts with "gaze ps"
    # - is followed by one or more digits
    # - ends with "_timestamps.npy"
    timestamps_realtime_pattern = r"^gaze ps[0-9]+_timestamps.npy$"
    timestamps_realtime_paths = matched_files_by_name_pattern(
        root_dir, timestamps_realtime_pattern
    )
    # Use 200hz data only if both gaze data and timestamps are available at 200hz
    raw_200hz_path = _find_raw_200hz_path(root_dir)
    timestamps_200hz_path = _find_timestamps_200hz_path(root_dir)
    if raw_200hz_path and timestamps_200hz_path:
        worn_200hz_path = _find_worn_200hz_path(root_dir)
        yield from _pi_posthoc_200hz_gaze_items(
            raw_200hz_path,
            timestamps_200hz_path,
            worn_200hz_path,
            timestamps_realtime_paths,
        )
    else:
        yield from _pi_realtime_recorded_gaze_items(timestamps_realtime_paths)


def _pi_posthoc_200hz_gaze_items(
    raw_200hz_path, timestamps_200hz_path, worn_200hz_path, timestamps_realtime_paths
):
    raw_data = _load_raw_data(raw_200hz_path)
    timestamps = _load_timestamps_data(timestamps_200hz_path)

    if worn_200hz_path is not None:
        conf_data = _load_worn_data(worn_200hz_path)
    else:
        conf_data = _find_and_load_densified_worn_data(
            timestamps, timestamps_realtime_paths
        )

    raw_data, timestamps = _equalize_length_if_necessary(raw_data, timestamps)
    conf_data = _validated_conf_data(conf_data, timestamps)
    yield from zip(raw_data, timestamps, conf_data)


def _pi_realtime_recorded_gaze_items(timestamps_realtime_paths):
    for timestamps_path in timestamps_realtime_paths:
        raw_data = _load_raw_data(_find_raw_path(timestamps_path))
        timestamps = _load_timestamps_data(timestamps_path)
        conf_data = _load_worn_data(_find_worn_path(timestamps_path))

        raw_data, timestamps = _equalize_length_if_necessary(raw_data, timestamps)
        conf_data = _validated_conf_data(conf_data, timestamps)
        yield from zip(raw_data, timestamps, conf_data)


def _find_timestamps_200hz_path(root_dir: Path):
    path = root_dir / "gaze_200hz_timestamps.npy"
    if path.is_file():
        return path
    else:
        return None


def _find_raw_200hz_path(root_dir: Path):
    path = root_dir / "gaze_200hz.raw"
    if path.is_file():
        return path
    else:
        return None


def _find_worn_200hz_path(root_dir: Path):
    path = root_dir / "worn_200hz.raw"
    if path.is_file():
        return path
    else:
        return None


def _find_raw_path(timestamps_path: Path):
    name = timestamps_path.name.replace("_timestamps", "")
    path = timestamps_path.with_name(name).with_suffix(".raw")
    assert path.is_file(), f"The file does not exist at path: {path}"
    return path


def _find_worn_path(timestamps_path: Path):
    name = timestamps_path.name
    name = name.replace("gaze", "worn")
    name = name.replace("_timestamps", "")
    path = timestamps_path.with_name(name).with_suffix(".raw")
    if path.is_file():
        return path
    else:
        return None


def _load_timestamps_data(path):
    timestamps = np.load(str(path))
    return timestamps


def _load_raw_data(path):
    raw_data = np.fromfile(str(path), "<f4")
    raw_data_dtype = raw_data.dtype
    raw_data.shape = (-1, 2)
    return np.asarray(raw_data, dtype=raw_data_dtype)


def _load_worn_data(path: Path):
    if not (path and path.exists()):
        return None

    confidences = np.fromfile(str(path), "<u1") / 255.0
    return np.clip(confidences, 0.0, 1.0)


def _find_and_load_densified_worn_data(
    timestamps_200hz, timestamps_realtime_paths: T.List[Path]
):
    if not timestamps_realtime_paths:
        return None
    # Load and densify confidence data when 200hz gaze is available, but only
    # non-200hz confidence is available
    conf_data, timestamps_realtime = _find_and_load_realtime_recorded_worn_data(
        timestamps_realtime_paths
    )
    densification_idc = pm.find_closest(timestamps_realtime, timestamps_200hz)
    return conf_data[densification_idc]


def _find_and_load_realtime_recorded_worn_data(timestamps_realtime_paths: T.List[Path]):
    # assumes at least one path in `timestamps_realtime_paths`, otherwise np.concatenate
    # will raise ValueError: need at least one array to concatenate
    assert (
        len(timestamps_realtime_paths) > 0
    ), "Requires at least one real-time recorded gaze timestamp path"
    conf_all = []
    ts_all = []
    for timestamps_path in timestamps_realtime_paths:
        ts = _load_timestamps_data(timestamps_path)
        conf_data = _load_worn_data(_find_worn_path(timestamps_path))
        conf_data = _validated_conf_data(conf_data, ts)
        conf_all.append(conf_data)
        ts_all.append(ts)
    conf_all = np.concatenate(conf_all)
    ts_all = np.concatenate(ts_all)
    return conf_all, ts_all


def _equalize_length_if_necessary(raw_data, timestamps):
    if len(raw_data) != len(timestamps):
        logger.warning(
            f"There is a mismatch between the number of raw data ({len(raw_data)}) "
            f"and the number of timestamps ({len(timestamps)})!"
        )
        size = min(len(raw_data), len(timestamps))
        raw_data = raw_data[:size]
        timestamps = timestamps[:size]
    return raw_data, timestamps


def _validated_conf_data(conf_data, timestamps):
    if conf_data is not None and len(conf_data) != len(timestamps):
        logger.warning(
            "There is a mismatch between the number of confidence data "
            f"({len(conf_data)}) and the number of timestamps ({len(timestamps)})! "
            "Not using confidence data."
        )
        conf_data = None
    if conf_data is None:
        conf_data = np.ones(len(timestamps))
    return conf_data


def matched_files_by_name_pattern(parent_dir: Path, name_pattern: str) -> T.List[Path]:
    # Get all non-recursive directory contents
    contents = filter(Path.is_file, parent_dir.iterdir())
    # Filter content that matches the name by regex pattern
    return sorted(c for c in contents if re.match(name_pattern, c.name) is not None)<|MERGE_RESOLUTION|>--- conflicted
+++ resolved
@@ -252,28 +252,6 @@
         # this is a symptom of Pupil Invisible recording with broken first frame.
         # If the first timestamp is greater, remove it from the timestamps and overwrite the file.
         for v_path, ts_path in cls._pi_world_video_and_raw_time_paths(recording):
-<<<<<<< HEAD
-
-=======
-            in_container = av.open(str(v_path))
-            packets = in_container.demux(video=0)
-
-            # Try to demux the first frame.
-            # This is expected to raise an error.
-            # If no error is raised, ignore this video.
-            try:
-                _ = next(packets).decode()
-            except av.AVError:
-                pass  # Expected
-            except StopIteration:
-                continue  # Not expected
-            else:
-                continue  # Not expected
-
-            # Try to demux the second frame.
-            # This is not expected to raise an error.
-            # If an error is raised, ignore this video.
->>>>>>> a4e43066
             try:
                 with av.open(str(v_path), format=v_path.suffix[1:]) as in_container:
                     packets = in_container.demux(video=0)
