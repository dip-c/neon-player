--- conflicted
+++ resolved
@@ -165,29 +165,16 @@
         g_pool.app = "exporter"
         g_pool.min_data_confidence = min_data_confidence
 
-<<<<<<< HEAD
         videos = recording.files().core().world().videos()
         if not videos:
             raise FileNotFoundError("No world video found")
 
         cap = File_Source(g_pool, source_path=videos[0], fill_gaps=True, timing=None)
-=======
-        valid_ext = (".mp4", ".mkv", ".avi", ".h264", ".mjpeg", ".fake")
-        try:
-            video_path = next(
-                f
-                for f in glob(os.path.join(rec_dir, "world.*"))
-                if os.path.splitext(f)[1] in valid_ext
-            )
-        except StopIteration:
-            raise FileNotFoundError("No Video world found")
-        cap = File_Source(g_pool, source_path=video_path, fill_gaps=True, timing=None)
         if not cap.initialised:
             warn = "Trying to export zero-duration world video."
             logger.warning(warn)
             yield warn, 0.0
             return
->>>>>>> bfd89c0f
 
         timestamps = cap.timestamps
 
