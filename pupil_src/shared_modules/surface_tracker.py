--- conflicted
+++ resolved
@@ -211,7 +211,6 @@
         #map recent gaze onto detected surfaces used for pupil server
         for s in self.surfaces:
             if s.detected:
-<<<<<<< HEAD
                 s.gaze_on_srf = []
                 for p in events.get('gaze',[]):
                     gp_on_s = tuple(s.img_to_ref_surface(np.array(p['norm_pos'])))
@@ -221,10 +220,8 @@
         events['surface'] = []
         for s in self.surfaces:
             if s.detected:
-                events['surface'].append({'name':s.name,'uid':s.uid,'m_to_screen':s.m_to_screen.tolist(),'m_from_screen':s.m_from_screen.tolist(),'gaze_on_srf': s.gaze_on_srf, 'timestamp':frame.timestamp,'camera_pose_3d':s.camera_pose_3d.tolist() if s.camera_pose_3d else None})
-=======
-                events['surface'].append({'name':s.name,'uid':s.uid,'m_to_screen':s.m_to_screen.tolist(),'m_from_screen':s.m_from_screen.tolist(), 'timestamp':frame.timestamp,'camera_pose_3d':s.camera_pose_3d.tolist() if s.camera_pose_3d is not None else None})
->>>>>>> a31131eb
+                events['surface'].append({'name':s.name,'uid':s.uid,'m_to_screen':s.m_to_screen.tolist(),'m_from_screen':s.m_from_screen.tolist(),'gaze_on_srf': s.gaze_on_srf, 'timestamp':frame.timestamp,'camera_pose_3d':s.camera_pose_3d.tolist() if s.camera_pose_3d is not None else None})
+
 
         if self.running:
             self.button.status_text = '%s/%s'%(len([s for s in self.surfaces if s.detected]),len(self.surfaces))
