"""
(*)~---------------------------------------------------------------------------
Pupil - eye tracking platform
Copyright (C) Pupil Labs

Distributed under the terms of the GNU
Lesser General Public License (LGPL v3.0).
See COPYING and COPYING.LESSER for license details.
---------------------------------------------------------------------------~(*)
"""
<<<<<<< HEAD

import logging
import os
import platform
=======
import platform, sys, os, time, traceback
>>>>>>> 81c83a8c
import subprocess as sp
import sys
import time
import traceback

from version_utils import parse_version

logger = logging.getLogger(__name__)

os_name = platform.system()
if os_name == "Darwin":
    mac_version = parse_version(platform.mac_ver()[0])
    min_version = parse_version("10.11.0")

if os_name == "Darwin" and mac_version >= min_version:

    class Prevent_Idle_Sleep:
        def __init__(self):
            self.caffeine_process = None

        def __enter__(self):
            self.caffeine_process = sp.Popen(["caffeinate", "-w", str(os.getpid())])
            logger.debug("Disabled idle sleep.")

        def __exit__(self, etype, value, tb):
            if etype is not None:
                logger.debug("".join(traceback.format_exception(etype, value, tb)))
            self.caffeine_process.terminate()
            self.caffeine_process = None
            # NOTE: Suppress KeyboardInterrupt
            return etype is KeyboardInterrupt

else:

    class Prevent_Idle_Sleep:
        def __init__(self):
            self.caffeine_process = None

        def __enter__(self):
            logger.debug("Disabling idle sleep not supported on this OS version.")

        def __exit__(self, etype, value, tb):
            if etype is not None:
                logger.debug("".join(traceback.format_exception(etype, value, tb)))
            # NOTE: Suppress KeyboardInterrupt
            return etype is KeyboardInterrupt


def patch_pyre_zhelper_cdll():
    """Fixes https://github.com/pupil-labs/pupil/issues/1919

    When running the v2.0 bundle on macOS 10.14, `ctypes.CDLL("libSystem.dylib")` fails
    to load which is required by pyre.zhelper. `libSystem.dylib` is not part of the
    bundle on purpose, as `ctypes.CDLL` is usually able to fallback to the system-
    provided library at `/usr/lib/libSystem.dylib`.

    The fallback mechanism is provided by the $DYLD_FALLBACK_LIBRARY_PATH variable.
    PyInstaller makes use of it to inject the bundle path to prioritize bundled
    libraries over system libraries:
    https://github.com/pyinstaller/pyinstaller/blob/v3.6/PyInstaller/loader/pyiboot01_bootstrap.py#L203

    Upon inspection, `/usr/lib` is correcly present in $DYLD_FALLBACK_LIBRARY_PATH when
    running the macOS bundle on macOS 10.14. This indicates an underlying deeper issue.

    Curiously, `ctypes.util.find_library("libSystem.dylib")` works as expected and
    returns `/usr/lib/libSystem.dylib` when running the above setup. This patch makes
    use of that fact by implementing an additional fallback that attempts to load the
    initially missing library based on its absolute path.

    As `pyre.zhelper` is the only place calling `ctypes.CDLL("libSystem.dylib")`, we
    will only patch this specific CDLL instance.

    This patch will only be applied if the problematic setup is detected.
    """
    running_from_bundle = getattr(sys, "frozen", False)
    if os_name != "Darwin" or not running_from_bundle:
        return

    import ctypes.util

    import pyre.zhelper

    class AbsolutePathFallbackCDLL(ctypes.CDLL):
        def __init__(self, name, *args, **kwargs):
            try:
                super().__init__(name, *args, **kwargs)
            except Exception:
                abs_library_path = ctypes.util.find_library(name)
                if abs_library_path is not None:
                    super().__init__(abs_library_path, *args, **kwargs)
                else:
                    raise

    pyre.zhelper.CDLL = AbsolutePathFallbackCDLL


if __name__ == "__main__":
    with Prevent_Idle_Sleep():
        pass<|MERGE_RESOLUTION|>--- conflicted
+++ resolved
@@ -8,14 +8,10 @@
 See COPYING and COPYING.LESSER for license details.
 ---------------------------------------------------------------------------~(*)
 """
-<<<<<<< HEAD
 
 import logging
 import os
 import platform
-=======
-import platform, sys, os, time, traceback
->>>>>>> 81c83a8c
 import subprocess as sp
 import sys
 import time
