"""
(*)~---------------------------------------------------------------------------
Pupil - eye tracking platform
Copyright (C) 2012-2018 Pupil Labs

Distributed under the terms of the GNU
Lesser General Public License (LGPL v3.0).
See COPYING and COPYING.LESSER for license details.
---------------------------------------------------------------------------~(*)
"""

"""
Fixations general knowledge from literature review
    + Goldberg et al. - fixations rarely < 100ms and range between 200ms and 400ms in duration (Irwin, 1992 - fixations dependent on task between 150ms - 600ms)
    + Very short fixations are considered not meaningful for studying behavior - eye+brain require time for info to be registered (see Munn et al. APGV, 2008)
    + Fixations are rarely longer than 800ms in duration
        + Smooth Pursuit is exception and different motif
        + If we do not set a maximum duration, we will also detect smooth pursuit (which is acceptable since we compensate for VOR)
Terms
    + dispersion (spatial) = how much spatial movement is allowed within one fixation (in visual angular degrees or pixels)
    + duration (temporal) = what is the minimum time required for gaze data to be within dispersion threshold?
"""

import csv

# logging
import logging
import os
from bisect import bisect_left, bisect_right
from collections import deque
from itertools import chain

import msgpack
import numpy as np
from pyglui import ui
from pyglui.cygl.utils import RGBA, draw_circle
from pyglui.pyfontstash import fontstash
from scipy.spatial.distance import pdist

import background_helper as bh
import cv2
import file_methods as fm
import player_methods as pm
from methods import denormalize
from plugin import Analysis_Plugin_Base

logger = logging.getLogger(__name__)


class Empty(object):
    pass


class Fixation_Detector_Base(Analysis_Plugin_Base):
    icon_chr = chr(0xEC03)
    icon_font = "pupil_icons"


def fixation_from_data(dispersion, method, base_data, timestamps=None):
    norm_pos = np.mean([gp["norm_pos"] for gp in base_data], axis=0).tolist()
    dispersion = np.rad2deg(dispersion)  # in degrees

    fix = {
        "topic": "fixations",
        "norm_pos": norm_pos,
        "dispersion": dispersion,
        "method": method,
        "base_data": list(base_data),
        "timestamp": base_data[0]["timestamp"],
        "duration": (base_data[-1]["timestamp"] - base_data[0]["timestamp"]) * 1000,
        "confidence": float(np.mean([gp["confidence"] for gp in base_data])),
    }
    if method == "pupil":
        fix["gaze_point_3d"] = np.mean(
            [gp["gaze_point_3d"] for gp in base_data if "gaze_point_3d" in gp], axis=0
        ).tolist()
    if timestamps is not None:
        start, end = base_data[0]["timestamp"], base_data[-1]["timestamp"]
        start, end = np.searchsorted(timestamps, [start, end])
        end = min(end, len(timestamps) - 1)  # fix `list index out of range` error
        fix["start_frame_index"] = int(start)
        fix["end_frame_index"] = int(end)
        fix["mid_frame_index"] = int((start + end) // 2)
    return fix


class Fixation_Result_Factory(object):
    __slots__ = ("_id_counter",)

    def __init__(self):
        self._id_counter = 0

    def from_data(self, *args, **kwargs):
        datum = fixation_from_data(*args, **kwargs)
        self._set_fixation_id(datum)
        fixation_start = datum["timestamp"]
        fixation_stop = fixation_start + (datum["duration"] / 1000)
        datum = self._serialize(datum)
        return (datum, fixation_start, fixation_stop)

    def _set_fixation_id(self, fixation):
        fixation["id"] = self._id_counter
        self._id_counter += 1

    def _serialize(self, fixation):
        serialization_hook = fm.Serialized_Dict.packing_hook
        fixation_serialized = msgpack.packb(
            fixation, use_bin_type=True, default=serialization_hook
        )
        return fixation_serialized


def vector_dispersion(vectors):
    distances = pdist(vectors, metric="cosine")
    # use 20% biggest distances, but at least 4, see reasoning at
    # https://github.com/pupil-labs/pupil/issues/1133#issuecomment-382412175
    distances.sort()  # sort by distance
    cut_off = np.max([distances.shape[0] // 5, 4])
    return np.arccos(1.0 - distances[-cut_off:].mean())


def gaze_dispersion(capture, gaze_subset, use_pupil=True):
    if use_pupil:
        data = [[], []]
        # for each eye collect gaze positions that contain pp for the given eye
        data[0] = [
            gp
            for gp in gaze_subset
            if any(("3d" in pp["method"] and pp["id"] == 0) for pp in gp["base_data"])
        ]
        data[1] = [
            gp
            for gp in gaze_subset
            if any(("3d" in pp["method"] and pp["id"] == 1) for pp in gp["base_data"])
        ]

        method = "pupil"
        # choose eye with more data points. alternatively data that spans longest time range
        eye_id = 1 if len(data[1]) > len(data[0]) else 0
        base_data = data[eye_id]

        all_pp = chain.from_iterable((gp["base_data"] for gp in base_data))
        pp_with_eye_id = (pp for pp in all_pp if pp["id"] == eye_id)
        vectors = np.array(
            [pp["circle_3d"]["normal"] for pp in pp_with_eye_id], dtype=np.float32
        )
    else:
        method = "gaze"
        base_data = gaze_subset
        locations = np.array([gp["norm_pos"] for gp in gaze_subset])

        # denormalize
        width, height = capture.frame_size
        locations[:, 0] *= width
        locations[:, 1] = (1.0 - locations[:, 1]) * height

        # undistort onto 3d plane
        vectors = capture.intrinsics.unprojectPoints(locations)

    dist = vector_dispersion(vectors)
    return dist, method, base_data


def detect_fixations(
    capture, gaze_data, max_dispersion, min_duration, max_duration, min_data_confidence
):
    yield "Detecting fixations...", ()
    gaze_data = [
        fm.Serialized_Dict(msgpack_bytes=serialized) for serialized in gaze_data
    ]
    if not gaze_data:
        logger.warning("No data available to find fixations")
        return "Fixation detection complete", ()

    use_pupil = "gaze_normal_3d" in gaze_data[0] or "gaze_normals_3d" in gaze_data[0]
    logger.info(
        "Starting fixation detection using {} data...".format(
            "3d" if use_pupil else "2d"
        )
    )
    fixation_result = Fixation_Result_Factory()

    Q = deque()
    enum = deque(gaze_data)
    while enum:
        # check if Q contains enough data
        if len(Q) < 2 or Q[-1]["timestamp"] - Q[0]["timestamp"] < min_duration:
            datum = enum.popleft()
            Q.append(datum)
            continue

        # min duration reached, check for fixation
        dispersion, origin, base_data = gaze_dispersion(capture, Q, use_pupil=use_pupil)
        if dispersion > max_dispersion:
            # not a fixation, move forward
            Q.popleft()
            continue

        left_idx = len(Q)

        # minimal fixation found. collect maximal data
        # to perform binary search for fixation end
        while enum:
            datum = enum[0]
            if datum["timestamp"] > Q[0]["timestamp"] + max_duration:
                break  # maximum data found
            Q.append(enum.popleft())

        # check for fixation with maximum duration
        dispersion, origin, base_data = gaze_dispersion(capture, Q, use_pupil=use_pupil)
        if dispersion <= max_dispersion:
            fixation = fixation_result.from_data(
                dispersion, origin, base_data, capture.timestamps
            )
            yield "Detecting fixations...", fixation
            Q.clear()  # discard old Q
            continue

        slicable = list(Q)  # deque does not support slicing
        right_idx = len(Q)

        # binary search
        while left_idx + 1 < right_idx:
            middle_idx = (left_idx + right_idx) // 2 + 1
            dispersion, origin, base_data = gaze_dispersion(
                capture, slicable[:middle_idx], use_pupil=use_pupil
            )

            if dispersion <= max_dispersion:
                left_idx = middle_idx - 1
            else:
                right_idx = middle_idx - 1

        middle_idx = (left_idx + right_idx) // 2
        dispersion_result = gaze_dispersion(
            capture, slicable[:middle_idx], use_pupil=use_pupil
        )
        fixation = fixation_result.from_data(*dispersion_result, capture.timestamps)
        yield "Detecting fixations...", fixation
        Q.clear()  # clear queue
        enum.extendleft(slicable[middle_idx:])

    yield "Fixation detection complete", ()


class Offline_Fixation_Detector(Fixation_Detector_Base):
    """Dispersion-duration-based fixation detector.

    This plugin detects fixations based on a dispersion threshold in terms of
    degrees of visual angle within a given duration window. It tries to maximize
    the length of classified fixations within the duration window, e.g. instead
    of creating two consecutive fixations of length 300 ms it creates a single
    fixation with length 600 ms. Fixations do not overlap. Binary search is used
    to find the correct fixation length within the duration window.

    If 3d pupil data is available the fixation dispersion will be calculated
    based on the positional angle of the eye. These fixations have their method
    field set to "pupil". If no 3d pupil data is available the plugin will
    assume that the gaze data is calibrated and calculate the dispersion in
    visual angle within the coordinate system of the world camera. These
    fixations will have their method field set to "gaze".
    """

    def __init__(
        self,
        g_pool,
        max_dispersion=3.0,
        min_duration=300,
        max_duration=1000,
        show_fixations=True,
    ):
        super().__init__(g_pool)
        # g_pool.min_data_confidence
        self.max_dispersion = max_dispersion
        self.min_duration = min_duration
        self.max_duration = max_duration
        self.show_fixations = show_fixations
        self.current_fixation_details = None
        self.fixation_data = deque()
        self.prev_index = -1
        self.bg_task = None
        self.status = ""
        self.notify_all(
            {"subject": "fixation_detector.should_recalculate", "delay": 0.5}
        )

    def init_ui(self):
        self.add_menu()
        self.menu.label = "Fixation Detector"

        def set_max_dispersion(new_value):
            self.max_dispersion = new_value
            self.notify_all(
                {"subject": "fixation_detector.should_recalculate", "delay": 1.0}
            )

        def set_min_duration(new_value):
            self.min_duration = min(new_value, self.max_duration)
            self.notify_all(
                {"subject": "fixation_detector.should_recalculate", "delay": 1.0}
            )

        def set_max_duration(new_value):
            self.max_duration = max(new_value, self.min_duration)
            self.notify_all(
                {"subject": "fixation_detector.should_recalculate", "delay": 1.0}
            )

        def jump_next_fixation(_):
            cur_idx = self.last_frame_idx
            all_idc = [f["mid_frame_index"] for f in self.g_pool.fixations]
            if not all_idc:
                logger.warning("No fixations available")
                return
            # wrap-around index
            tar_fix = bisect_right(all_idc, cur_idx) % len(all_idc)
            self.notify_all(
                {
                    "subject": "seek_control.should_seek",
                    "index": int(self.g_pool.fixations[tar_fix]["mid_frame_index"]),
                }
            )

        def jump_prev_fixation(_):
            cur_idx = self.last_frame_idx
            all_idc = [f["mid_frame_index"] for f in self.g_pool.fixations]
            if not all_idc:
                logger.warning("No fixations available")
                return
            # wrap-around index
            tar_fix = (bisect_left(all_idc, cur_idx) - 1) % len(all_idc)
            self.notify_all(
                {
                    "subject": "seek_control.should_seek",
                    "index": int(self.g_pool.fixations[tar_fix]["mid_frame_index"]),
                }
            )

        for help_block in self.__doc__.split("\n\n"):
            help_str = help_block.replace("\n", " ").replace("  ", "").strip()
            self.menu.append(ui.Info_Text(help_str))
        self.menu.append(
            ui.Info_Text("Press the export button or type 'e' to start the export.")
        )

        self.menu.append(
            ui.Slider(
                "max_dispersion",
                self,
                min=0.01,
                step=0.1,
                max=5.0,
                label="Maximum Dispersion [degrees]",
                setter=set_max_dispersion,
            )
        )
        self.menu.append(
            ui.Slider(
                "min_duration",
                self,
                min=10,
                step=10,
                max=4000,
                label="Minimum Duration [milliseconds]",
                setter=set_min_duration,
            )
        )
        self.menu.append(
            ui.Slider(
                "max_duration",
                self,
                min=10,
                step=10,
                max=4000,
                label="Maximum Duration [milliseconds]",
                setter=set_max_duration,
            )
        )
        self.menu.append(
            ui.Text_Input(
                "status", self, label="Detection progress:", setter=lambda x: None
            )
        )
        self.menu.append(ui.Switch("show_fixations", self, label="Show fixations"))
        self.current_fixation_details = ui.Info_Text("")
        self.menu.append(self.current_fixation_details)

        self.next_fix_button = ui.Thumb(
            "jump_next_fixation",
            setter=jump_next_fixation,
            getter=lambda: False,
            label=chr(0xE044),
            hotkey="f",
            label_font="pupil_icons",
        )
        self.next_fix_button.status_text = "Next Fixation"
        self.g_pool.quickbar.append(self.next_fix_button)

        self.prev_fix_button = ui.Thumb(
            "jump_prev_fixation",
            setter=jump_prev_fixation,
            getter=lambda: False,
            label=chr(0xE045),
            hotkey="F",
            label_font="pupil_icons",
        )
        self.prev_fix_button.status_text = "Previous Fixation"
        self.g_pool.quickbar.append(self.prev_fix_button)

    def deinit_ui(self):
        self.remove_menu()
        self.current_fixation_details = None
        self.g_pool.quickbar.remove(self.next_fix_button)
        self.g_pool.quickbar.remove(self.prev_fix_button)
        self.next_fix_button = None
        self.prev_fix_button = None

    def cleanup(self):
        if self.bg_task:
            self.bg_task.cancel()
            self.bg_task = None

    def get_init_dict(self):
        return {
            "max_dispersion": self.max_dispersion,
            "min_duration": self.min_duration,
            "max_duration": self.max_duration,
            "show_fixations": self.show_fixations,
        }

    def on_notify(self, notification):
        if notification["subject"] == "gaze_positions_changed":
            logger.info("Gaze postions changed. Recalculating.")
            self._classify()
        if notification["subject"] == "min_data_confidence_changed":
            logger.info("Minimal data confidence changed. Recalculating.")
            self._classify()
        elif notification["subject"] == "fixation_detector.should_recalculate":
            self._classify()
        elif notification["subject"] == "should_export":
            self.export_fixations(notification["range"], notification["export_dir"])

    def _classify(self):
        """
        classify fixations
        """
        if self.g_pool.app == "exporter":
            return

        if self.bg_task:
            self.bg_task.cancel()

        gaze_data = [gp.serialized for gp in self.g_pool.gaze_positions]

        cap = Empty()
        cap.frame_size = self.g_pool.capture.frame_size
        cap.intrinsics = self.g_pool.capture.intrinsics
        cap.timestamps = self.g_pool.capture.timestamps
        generator_args = (
            cap,
            gaze_data,
            np.deg2rad(self.max_dispersion),
            self.min_duration / 1000,
            self.max_duration / 1000,
            self.g_pool.min_data_confidence,
        )

        self.fixation_data = deque()
        self.fixation_start_ts = deque()
        self.fixation_stop_ts = deque()
        self.bg_task = bh.IPC_Logging_Task_Proxy(
            self.g_pool.ipc_push_url,
            "Fixation detection",
            detect_fixations,
            args=generator_args,
        )

    def recent_events(self, events):
        if self.bg_task:
            for progress, fixation_result in self.bg_task.fetch():
                self.status = progress
                if fixation_result:
                    serialized, start_ts, stop_ts = fixation_result
                    self.fixation_data.append(
                        fm.Serialized_Dict(msgpack_bytes=serialized)
                    )
                    self.fixation_start_ts.append(start_ts)
                    self.fixation_stop_ts.append(stop_ts)

                if self.fixation_data:
                    current_ts = self.fixation_stop_ts[-1]
                    progress = (current_ts - self.g_pool.timestamps[0]) / (
                        self.g_pool.timestamps[-1] - self.g_pool.timestamps[0]
                    )
                    self.menu_icon.indicator_stop = progress
            if self.bg_task.completed:
                self.status = "{} fixations detected".format(len(self.fixation_data))
                self.correlate_and_publish()
                self.bg_task = None
                self.menu_icon.indicator_stop = 0.0

        frame = events.get("frame")
        if not frame:
            return

        self.last_frame_idx = frame.index
        frame_window = pm.enclosing_window(self.g_pool.timestamps, frame.index)
        fixations = self.g_pool.fixations.by_ts_window(frame_window)
        events["fixations"] = fixations
        if self.show_fixations:
            for f in fixations:
                x = int(f["norm_pos"][0] * frame.width)
                y = int((1.0 - f["norm_pos"][1]) * frame.height)
                pm.transparent_circle(
                    frame.img,
                    (x, y),
                    radius=25.0,
                    color=(0.0, 1.0, 1.0, 1.0),
                    thickness=3,
                )
                cv2.putText(
                    frame.img,
                    "{}".format(f["id"]),
                    (x + 30, y),
                    cv2.FONT_HERSHEY_DUPLEX,
                    0.8,
                    (255, 150, 100),
                )

        if self.current_fixation_details and self.prev_index != frame.index:
            info = ""
            for f in fixations:
                info += "Current fixation, {} of {}\n".format(
                    f["id"], len(self.g_pool.fixations)
                )
                info += "    Confidence: {:.2f}\n".format(f["confidence"])
                info += "    Duration: {:.2f} milliseconds\n".format(f["duration"])
                info += "    Dispersion: {:.3f} degrees\n".format(f["dispersion"])
                info += "    Frame range: {}-{}\n".format(
                    f["start_frame_index"] + 1, f["end_frame_index"] + 1
                )
                info += "    2d gaze pos: x={:.3f}, y={:.3f}\n".format(*f["norm_pos"])
                if "gaze_point_3d" in f:
                    info += "    3d gaze pos: x={:.3f}, y={:.3f}, z={:.3f}\n".format(
                        *f["gaze_point_3d"]
                    )
                else:
                    info += "    3d gaze pos: N/A\n"
                if f["id"] > 1:
                    prev_f = self.g_pool.fixations[f["id"] - 2]
                    time_lapsed = (
                        f["timestamp"] - prev_f["timestamp"] + prev_f["duration"] / 1000
                    )
                    info += "    Time since prev. fixation: {:.2f} seconds\n".format(
                        time_lapsed
                    )
                else:
                    info += "    Time since prev. fixation: N/A\n"

                if f["id"] < len(self.g_pool.fixations):
                    next_f = self.g_pool.fixations[f["id"]]
                    time_lapsed = (
                        next_f["timestamp"] - f["timestamp"] + f["duration"] / 1000
                    )
                    info += "    Time to next fixation: {:.2f} seconds\n".format(
                        time_lapsed
                    )
                else:
                    info += "    Time to next fixation: N/A\n"

            self.current_fixation_details.text = info
            self.prev_index = frame.index

    def correlate_and_publish(self):
        self.g_pool.fixations = pm.Affiliator(
            self.fixation_data, self.fixation_start_ts, self.fixation_stop_ts
        )
        self.notify_all({"subject": "fixations_changed", "delay": 1})

    @classmethod
    def csv_representation_keys(self):
        return (
            "id",
            "start_timestamp",
            "duration",
            "start_frame_index",
            "end_frame_index",
            "norm_pos_x",
            "norm_pos_y",
            "dispersion",
            "confidence",
            "method",
            "gaze_point_3d_x",
            "gaze_point_3d_y",
            "gaze_point_3d_z",
            "base_data",
        )

    @classmethod
    def csv_representation_for_fixation(self, fixation):
        return (
            fixation["id"],
            fixation["timestamp"],
            fixation["duration"],
            fixation["start_frame_index"],
            fixation["end_frame_index"],
            fixation["norm_pos"][0],
            fixation["norm_pos"][1],
            fixation["dispersion"],
            fixation["confidence"],
            fixation["method"],
            *fixation.get(
                "gaze_point_3d", [None] * 3
            ),  # expanded, hence * at beginning
            " ".join(["{}".format(gp["timestamp"]) for gp in fixation["base_data"]]),
        )

    def export_fixations(self, export_range, export_dir):
        """
        between in and out mark

            fixation report:
                - fixation detection method and parameters
                - fixation count

            fixation list:
                id | start_timestamp | duration | start_frame_index | end_frame_index |
                norm_pos_x | norm_pos_y | dispersion | confidence | method |
                gaze_point_3d_x | gaze_point_3d_y | gaze_point_3d_z | base_data
        """
        if not self.fixation_data:
            logger.warning("No fixations in this recording nothing to export")
            return

        export_window = pm.exact_window(self.g_pool.timestamps, export_range)
        fixations_in_section = self.g_pool.fixations.by_ts_window(export_window)

        with open(
            os.path.join(export_dir, "fixations.csv"), "w", encoding="utf-8", newline=""
        ) as csvfile:
            csv_writer = csv.writer(csvfile)
            csv_writer.writerow(self.csv_representation_keys())
            for f in fixations_in_section:
                csv_writer.writerow(self.csv_representation_for_fixation(f))
            logger.info("Created 'fixations.csv' file.")

        with open(
            os.path.join(export_dir, "fixation_report.csv"),
            "w",
            encoding="utf-8",
            newline="",
        ) as csvfile:
            csv_writer = csv.writer(csvfile)
            csv_writer.writerow(("fixation classifier", "Dispersion_Duration"))
            csv_writer.writerow(
                ("max_dispersion", "{:0.3f} deg".format(self.max_dispersion))
            )
            csv_writer.writerow(
                ("min_duration", "{:0.3f} sec".format(self.min_duration))
            )
            csv_writer.writerow((""))
            csv_writer.writerow(("fixation_count", len(fixations_in_section)))
            logger.info("Created 'fixation_report.csv' file.")


class Fixation_Detector(Fixation_Detector_Base):
    """Dispersion-duration-based fixation detector.

    This plugin detects fixations based on a dispersion threshold in terms of
    degrees of visual angle with a minimal duration. It publishes the fixation
    as soon as it complies with the constraints (dispersion and duration). This
    might result in a series of overlapping fixations. These will have their id
    field set to the same value which can be used to merge overlapping fixations.

    If 3d pupil data is available the fixation dispersion will be calculated
    based on the positional angle of the eye. These fixations have their method
    field set to "pupil". If no 3d pupil data is available the plugin will
    assume that the gaze data is calibrated and calculate the dispersion in
    visual angle with in the coordinate system of the world camera. These
    fixations will have their method field set to "gaze".

    The Offline Fixation Detector yields fixations that do not overlap.
    """

    order = 0.19

    def __init__(
        self, g_pool, max_dispersion=3.0, min_duration=300, confidence_threshold=0.75
    ):
        super().__init__(g_pool)
        self.history = deque()
        self.min_duration = min_duration
        self.max_dispersion = max_dispersion
        self.confidence_threshold = confidence_threshold
        self.id_counter = 0

    def recent_events(self, events):
        events["fixations"] = []
        gaze = events["gaze"]

        self.history.extend(
            (gp for gp in gaze if gp["confidence"] >= self.confidence_threshold)
        )

<<<<<<< HEAD
        try:
            ts_oldest = self.history[0]["timestamp"]
            ts_newest = self.history[-1]["timestamp"]
            inconsistent_timestamps = ts_newest < ts_oldest
            if inconsistent_timestamps:
                self.reset_history()
                return

            age_threshold = ts_newest - self.min_duration / 1000.
            # pop elements until only one element below the age threshold remains:
            while self.history[1]["timestamp"] < age_threshold:
                self.history.popleft()  # remove outdated gaze points

=======
        try:  # use newest gaze point to determine age threshold
            age_threshold = self.queue[-1]["timestamp"] - self.min_duration / 1000.0
            while self.queue[1]["timestamp"] < age_threshold:
                self.queue.popleft()  # remove outdated gaze points
>>>>>>> 7d100748
        except IndexError:
            pass
        except AssertionError:
            # negative time jump detected, reset history
            del self.history[:]
            return

        gaze_3d = [gp for gp in self.history if "3d" in gp["base_data"][0]["method"]]
        use_pupil = len(gaze_3d) > 0.8 * len(self.history)

        base_data = gaze_3d if use_pupil else self.history

        if (
            len(base_data) <= 2
            or base_data[-1]["timestamp"] - base_data[0]["timestamp"]
            < self.min_duration / 1000.0
        ):
            self.recent_fixation = None
            return

        dispersion, origin, base_data = gaze_dispersion(
            self.g_pool.capture, base_data, use_pupil
        )

        if dispersion < np.deg2rad(self.max_dispersion):
            new_fixation = fixation_from_data(dispersion, origin, base_data)
            if self.recent_fixation:
                new_fixation["id"] = self.recent_fixation["id"]
            else:
                new_fixation["id"] = self.id_counter
                self.id_counter += 1

            self.replace_basedata_with_references(new_fixation)
            events["fixations"].append(new_fixation)
            self.recent_fixation = new_fixation
        else:
            self.recent_fixation = None

    def reset_history(self):
        logger.debug("Resetting history")
        self.history.clear()

    def replace_basedata_with_references(self, fixation):
        fixation["base_data"] = [
            (gaze["topic"], gaze["timestamp"]) for gaze in fixation["base_data"]
        ]

    def gl_display(self):
        if self.recent_fixation:
            fs = self.g_pool.capture.frame_size  # frame height
            pt = denormalize(self.recent_fixation["norm_pos"], fs, flip_y=True)
            draw_circle(
                pt, radius=48.0, stroke_width=10.0, color=RGBA(1.0, 1.0, 0.0, 1.0)
            )
            self.glfont.draw_text(pt[0] + 48.0, pt[1], str(self.recent_fixation["id"]))

    def init_ui(self):
        self.add_menu()
        self.menu.label = "Fixation Detector"

        for help_block in self.__doc__.split("\n\n"):
            help_str = help_block.replace("\n", " ").replace("  ", "").strip()
            self.menu.append(ui.Info_Text(help_str))

        self.menu.append(
            ui.Slider(
                "max_dispersion",
                self,
                min=0.01,
                step=0.1,
                max=5.0,
                label="Maximum Dispersion [degrees]",
            )
        )
        self.menu.append(
            ui.Slider(
                "min_duration",
                self,
                min=10,
                step=10,
                max=4000,
                label="Minimum Duration [milliseconds]",
            )
        )

        self.menu.append(
            ui.Slider(
                "confidence_threshold",
                self,
                min=0.0,
                max=1.0,
                label="Confidence Threshold",
            )
        )

        self.glfont = fontstash.Context()
        self.glfont.add_font("opensans", ui.get_opensans_font_path())
        self.glfont.set_size(22)
        self.glfont.set_color_float((0.2, 0.5, 0.9, 1.0))

    def deinit_ui(self):
        self.remove_menu()
        self.glfont = None

    def get_init_dict(self):
        return {
            "max_dispersion": self.max_dispersion,
            "min_duration": self.min_duration,
            "confidence_threshold": self.confidence_threshold,
        }<|MERGE_RESOLUTION|>--- conflicted
+++ resolved
@@ -702,7 +702,6 @@
             (gp for gp in gaze if gp["confidence"] >= self.confidence_threshold)
         )
 
-<<<<<<< HEAD
         try:
             ts_oldest = self.history[0]["timestamp"]
             ts_newest = self.history[-1]["timestamp"]
@@ -716,12 +715,6 @@
             while self.history[1]["timestamp"] < age_threshold:
                 self.history.popleft()  # remove outdated gaze points
 
-=======
-        try:  # use newest gaze point to determine age threshold
-            age_threshold = self.queue[-1]["timestamp"] - self.min_duration / 1000.0
-            while self.queue[1]["timestamp"] < age_threshold:
-                self.queue.popleft()  # remove outdated gaze points
->>>>>>> 7d100748
         except IndexError:
             pass
         except AssertionError:
